# Copyright (C) 2013 Yichun Zhang (agentzh)
# Copyright (C) 2005-2012 Mike Pall.

MAJVER=  0
MINVER=  0
RELVER=  1
VERSION= $(MAJVER).$(MINVER).$(RELVER)

FILE_T= sregex-cli
FILE_A= libsregex.a
FILE_SO= libsregex.so

CC= gcc
CFLAGS+= -fpic -g -Wall -Werror -O -Isrc -I.
PREFIX= /usr/local
DESTDIR=
INSTALL_X= install -m 0755
INSTALL_F= install -m 0644
MKDIR= mkdir -p
RMDIR= rmdir 2>/dev/null
UNINSTALL= $(HOST_RM)
HOST_RM= rm -f
LDCONFIG= ldconfig -n
SYMLINK= ln -sf
LUA= luajit
DASM= $(LUA) dynasm/dynasm.lua
DASM_FLAGS=

INSTALL_INC= $(DESTDIR)$(PREFIX)/include/sregex
INSTALL_LIB= $(DESTDIR)$(PREFIX)/lib
INSTALL_BIN= $(DESTDIR)$(PREFIX)/bin

INSTALL_ANAME= libsregex.a
INSTALL_SONAME= libsregex.so.$(MAJVER).$(MINVER).$(RELVER)
INSTALL_SOSHORT1= libsregex.so
INSTALL_SOSHORT2= libsregex.so.$(MAJVER)
INSTALL_DYLIBNAME= libsregex.$(MAJVER).$(MINVER).$(RELVER).dylib
INSTALL_DYLIBSHORT1= libsregex.dylib
INSTALL_DYLIBSHORT2= libsregex.$(MAJVER).dylib
INSTALL_T= $(INSTALL_BIN)/$(FILE_T)

INSTALL_STATIC= $(INSTALL_LIB)/$(INSTALL_ANAME)
INSTALL_DYN= $(INSTALL_LIB)/$(INSTALL_SONAME)
INSTALL_SHORT1= $(INSTALL_LIB)/$(INSTALL_SOSHORT1)
INSTALL_SHORT2= $(INSTALL_LIB)/$(INSTALL_SOSHORT2)

INSTALL_DIRS= $(INSTALL_INC) $(INSTALL_LIB) $(INSTALL_BIN)

ifeq (,$(findstring Windows,$(OS)))
  ifeq (Darwin,$(shell uname -s))
    INSTALL_SONAME= $(INSTALL_DYLIBNAME)
    INSTALL_SHORT1= $(INSTALL_LIB)/$(INSTALL_DYLIBSHORT1)
    INSTALL_SHORT2= $(INSTALL_LIB)/$(INSTALL_DYLIBSHORT2)
    LDCONFIG= :
  else
    ifeq (SunOS,$(shell uname -s))
      INSTALL_X=cp -p
      INSTALL_F=cp -p
    endif
  endif
endif

TARGET_SONAME= libsregex.so.$(MAJVER)
TARGET_DYLIBNAME= libsregex.$(MAJVER).dylib
TARGET_DYLIBPATH= $(or $(PREFIX),/usr/local)/lib/$(TARGET_DYLIBNAME)
TARGET_XSHLDFLAGS= -shared -fpic -Wl,-soname,$(TARGET_SONAME)
TARGET_AR=ar rcus
HOST_SYS:= $(shell uname -s)

ifeq (Darwin,$(HOST_SYS))
  TARGET_XSHLDFLAGS= -dynamiclib -single_module -undefined dynamic_lookup -fpic
  TARGET_XSHLDFLAGS+= -install_name $(TARGET_DYLIBPATH) -compatibility_version $(MAJVER).$(MINVER) -current_version $(MAJVER).$(MINVER).$(RELVER)
endif

jobs= 1

ifeq ($(use_valgrind), 1)
    CFLAGS += -DSRE_USE_VALGRIND=1
endif

Q= @
E= @echo

pwd = $(shell pwd)

lib_c_files= \
   src/sregex/sre_palloc.c \
   src/sregex/sre_regex.c \
   src/sregex/sre_yyparser.c \
   src/sregex/sre_regex_compiler.c \
   src/sregex/sre_vm_bytecode.c \
   src/sregex/sre_vm_thompson.c \
   src/sregex/sre_vm_pike.c \
   src/sregex/sre_capture.c \
   src/sregex/sre_vm_thompson_jit.c

lib_o_files= $(patsubst %.c,%.o,$(lib_c_files))

h_files= src/sregex/sre_capture.h \
<<<<<<< HEAD
	 src/sregex/sre_palloc.h \
	 src/sregex/sre_vm_bytecode.h \
	 src/sregex/sre_yyparser.h \
	 src/sregex/sre_core.h \
	 src/sregex/sre_regex.h \
	 src/sregex/sre_vm_thompson_x64.h \
	 src/sregex/sre_vm_thompson.h \
	 src/sregex/sregex.h \
=======
        src/sregex/sre_palloc.h \
        src/sregex/sre_vm_bytecode.h \
        src/sregex/sre_yyparser.h \
        src/sregex/sre_core.h \
        src/sregex/sre_regex.h \
        src/sregex/sregex.h
>>>>>>> ee42c2a7

plist_vfiles= $(patsubst src/sregex/%.c,%.plist,$(lib_c_files))

INSTALL_H_FILES= src/sregex/sregex.h src/sregex/ddebug.h

.PHONY: all clean test val install uninstall
<<<<<<< HEAD
.PRECIOUS: \
    src/sregex/sre_yyparser.c \
    src/sregex/sre_yyparser.h \
    src/sregex/sre_vm_thompson_x64.h
=======
.PRECIOUS: src/sregex/sre_yyparser.c src/sregex/sre_yyparser.h
>>>>>>> ee42c2a7

all: $(FILE_SO) $(FILE_A) $(FILE_T)

$(FILE_T): src/sre_cli.o $(lib_o_files)
	$(E) "LINK      $@"
	$(Q)$(CC) -o $@ $+

$(FILE_SO): $(lib_o_files)
	$(E) "DYNLINK   $@"
	$(Q)$(CC) $(TARGET_XSHLDFLAGS) -o $@ $+
	$(E) "SYMLINK   $(INSTALL_SOSHORT2)"
	$(Q)$(SYMLINK) $@ $(INSTALL_SOSHORT2)

$(FILE_A): $(lib_o_files)
	$(E) "AR        $@"
	$(Q)$(TARGET_AR) $@ $(lib_o_files)

%.o: %.c $(h_files)
	$(E) "CC        $@"
	$(Q)$(CC) $(CFLAGS) -c -o $@ $<

%.c %.h: %.y
	$(E) "BISON     $@"
	$(Q)bison -v $<

%.h: %.dasc
	$(E) "DYNASM    $@"
	$(Q)$(DASM) $(DASM_FLAGS) -o $@ $<

clean:
	$(HOST_RM) src/*.o $(lib_o_files) core $(TARGET) \
		src/sregex/sre_yyparser.[ch] src/sregex/*.output \
		$(FILE_T) $(FILE_SO) $(FILE_A)

test: all
	prove -j$(jobs) -r t

val:
	$(MAKE) use_valgrind=1 all -B -j$(jobs)

valtest: val
	TEST_SREGEX_USE_VALGRIND=1 prove -j$(jobs) -r t
	$(MAKE) -B -j$(jobs)

clang: $(plist_vfiles)

%.plist: src/sregex/%.c $(h_files)
	@echo $<
	-@clang -O --analyze -Wextra -Wall -Werror -Isrc -I. $<

install: all
	@echo "==== Installing sregex $(VERSION) to $(PREFIX) ===="
	$(MKDIR) $(INSTALL_DIRS)
	$(INSTALL_X) $(FILE_T) $(INSTALL_T)
	$(INSTALL_F) $(INSTALL_H_FILES) $(INSTALL_INC)
	$(INSTALL_X) $(FILE_SO) $(INSTALL_DYN)
	-$(LDCONFIG) $(INSTALL_LIB)
	$(SYMLINK) $(INSTALL_SONAME) $(INSTALL_SHORT1)
	-$(SYMLINK) $(INSTALL_SONAME) $(INSTALL_SHORT2)
	@echo "==== Successfully installed sregex $(VERSION) to $(PREFIX) ===="

uninstall:
	@echo "==== Uninstalling sregex $(VERSION) to $(PREFIX) ===="
	$(UNINSTALL) $(INSTALL_T)/sregex-cli
	$(UNINSTALL) $(INSTALL_LIB)/libsregex.so
	$(UNINSTALL) $(INSTALL_LIB)/libsregex.a
	for file in $(patsubst src/sregex/%,%,$(INSTALL_H_FILES)); do \
	    $(UNINSTALL) $(INSTALL_INC)/$$file; \
	done
	$(RMDIR) $(INSTALL_INC)
	@echo "==== Successfully uninstalled sregex $(VERSION) from $(PREFIX) ===="
<|MERGE_RESOLUTION|>--- conflicted
+++ resolved
@@ -97,7 +97,6 @@
 lib_o_files= $(patsubst %.c,%.o,$(lib_c_files))
 
 h_files= src/sregex/sre_capture.h \
-<<<<<<< HEAD
 	 src/sregex/sre_palloc.h \
 	 src/sregex/sre_vm_bytecode.h \
 	 src/sregex/sre_yyparser.h \
@@ -106,28 +105,16 @@
 	 src/sregex/sre_vm_thompson_x64.h \
 	 src/sregex/sre_vm_thompson.h \
 	 src/sregex/sregex.h \
-=======
-        src/sregex/sre_palloc.h \
-        src/sregex/sre_vm_bytecode.h \
-        src/sregex/sre_yyparser.h \
-        src/sregex/sre_core.h \
-        src/sregex/sre_regex.h \
-        src/sregex/sregex.h
->>>>>>> ee42c2a7
 
 plist_vfiles= $(patsubst src/sregex/%.c,%.plist,$(lib_c_files))
 
 INSTALL_H_FILES= src/sregex/sregex.h src/sregex/ddebug.h
 
 .PHONY: all clean test val install uninstall
-<<<<<<< HEAD
 .PRECIOUS: \
     src/sregex/sre_yyparser.c \
     src/sregex/sre_yyparser.h \
     src/sregex/sre_vm_thompson_x64.h
-=======
-.PRECIOUS: src/sregex/sre_yyparser.c src/sregex/sre_yyparser.h
->>>>>>> ee42c2a7
 
 all: $(FILE_SO) $(FILE_A) $(FILE_T)
 
