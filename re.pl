#!/usr/bin/env perl

# This is a quick prototype in Perl for the new DFA backend
# for the sregex engine. This prototype serves to verify the
# algorithms and estimate the ultimate performance.
#
# This prototype is currently a compiler that compiles reges
# patterns down to standalone pure C programs that can do
# the matching on input data files. So this prototype invokes
# external C compiler toolchain (like gcc/clang/tcc) to
# compile the resulting C programs.
#
# To run this script, you need to build sregex by the following
# command:
#
#   make
#
# Also, you need to install those Perl CPAN modules this script
# depends on via the following command:
#
#   cpan GraphViz IPC::Run3 List::MoreUtils
#
# And you need to have the C compiler toolchain in your system.
#
# Usge examples:
#
#   $ ./re.pl 'a(b)|a' 'caba'
#   SRegex DFA proto match (1, 3) (2, 3)
#
#   # generate a standalone binary program "foo" and its
#   # corresponding C source file "foo.c":
#   $ ./re.pl -o foo 'a|b' 'a'
#
#   # the following command generates some debug outputs
#   # as well as PNG images ./nfa.png and ./dfa.png,
#   # for the NFA and DFA graphs, respectively.
#   $ ./re.pl --debug=1 'ab|a' 'cab'
#
#   # even more verbose outputs.
#   $ ./re.pl --debug=2 'a+' 'a'
#
# Under the hood, this program uses my own DFA-based algorithm
# that supports general sub-match capturing as well as
# all other goodies sregex already supports, including 0-width
# assertions. The essential idea is "determinizing" Thompson's
# NFA simulation algorithms with the Rob Pike extension that
# adds sub-match capturing support.
#
# Currently all the regex syntax supported by the mainline
# sregex is supported by this prototype. The whole existing
# sregex test suite is passed completely by this toy.
#
# Eventually this toy will be ported over to pure C and a
# Just-In-Compiler will be added so as to get rid of
# the external C compiler toolchain if we wish. We may still
# keep # a static C code emitter in the final pure C
# implementation of this prototype though.
#
# Copyright (C) 2015 Yichun Zhang (agentzh).
#
# This program can be redistributed under the same terms as
# the sregex library itself.

use 5.010001;
use strict;
use warnings;

use IPC::Run3 qw( run3 );
use Data::Dumper qw( Dumper );
use GraphViz ();
#use Time::HiRes qw( time );
use List::MoreUtils qw( uniq firstidx );
use List::Util qw( first max sum );
use Carp qw( croak carp );
use Getopt::Long qw( GetOptions );
use File::Temp qw( tempfile );
use POSIX qw( tmpnam );
use File::Spec ();
use FindBin ();
use constant {
    # just for easily testing multi-regex cases with the single-regex case:
    SINGLE_REGEX => 1,
};

sub add_nfa_edges ($$$$);
sub gen_nfa_edge_label ($);
sub escape_char ($);
sub escape_range_char ($);
sub gen_nfa ();
sub draw_nfa ($);
sub bc_is_nfa_node ($);
sub opcode ($);
sub gen_dfa_edges ($$$$$$);
sub gen_dfa ($);
sub dedup_nfa_edges ($);
sub reorder_nfa_edges ($$);
sub draw_dfa ($);
sub draw_partial_dfa ($$);
sub escape_range ($$);
sub gen_dfa_hash_key ($$);
sub add_to_set ($$);
sub remove_from_set ($$);
sub gen_dfa_node_label ($);
sub gen_dfa_edge_label ($$);
sub gen_c_from_dfa ($);
sub canon_range ($);
sub usage ($);
sub gen_dfa_edge ($$$$$);
sub resolve_dfa_edge ($$$$$$$$);
sub gen_dfa_edges_for_asserts ($$$$$$);
sub gen_capture_handler_c_code ($$$$);
sub gen_c_from_dfa_edge ($$$$$);
sub gen_c_from_dfa_node ($$);
sub dump_code ($);
sub count_chars_and_holes_in_ranges ($);
sub analyze_dfa ($);
sub gen_ovec_id_range ($);
sub compile_and_run ($);

my $cc = "cc";
my $debug = 0;

GetOptions("help|h",        \(my $help),
           "cc=s",          \$cc,
           "c",             \(my $compile_only),
           "flags=s",       \(my $flags),
           "func-name=s",   \(my $func_name),
           'header=s@',     \(my $c_headers),
           "no-main",       \(my $no_main),
           "repeat=i",      \(my $repeat),
           "debug=i",       \$debug,
           "g",             \(my $global),
           "n=i",           \(my $nregexes),
           "out|o=s",       \(my $outfile),
           "timer",         \(my $timer),
           "stdin",         \(my $stdin))
   or die usage(1);

if ($help) {
    usage(0);
}

if (!defined $func_name) {
    $func_name = "match";
}

if (!defined $nregexes) {
    $nregexes = 1;

} else {
    if ($nregexes <= 0) {
        die "ERROR: -n option takes positive integer values but got $nregexes\n";
    }
}

if (!defined $timer) {
    $timer = 0;
}

if (!$repeat) {
    if ($timer) {
        $repeat = 5;
    } else {
        $repeat = 1;
    }
}

$Data::Dumper::Terse = 1;

if (@ARGV == 0) {
    warn "No regex specified.\n";
    usage(1);
}

my @regexes;
for (my $i = 1; $i <= $nregexes; $i++) {
    my $re = shift;
    if (!defined $re) {
        warn "ERROR: expecting $nregexes regexes but only got ", $i - 1, ".\n";
        usage(1);
    }
    push @regexes, $re;
}

my $subject;
if (!$compile_only && !$no_main) {
    if ($stdin) {
        my $first = <STDIN>;
        if ($first =~ s/^(\d+)$//s) {
            my $len = $1;
            if (!defined read(STDIN, $subject, $len)) {
                die "failed to read stdin: $!\n";
            }

        } else {
            die "the stdin output must come with a length prefix line but got: $first\n";
        }

    } else {
        $subject = shift;
        if (!defined $subject) {
            warn "No subject nor --stdin specified.\n";
            usage(1);
        }
    }
}

#die "subject: $subject";

my @opts;

# a quick dirty hack to work-around the lack of support of (?i) in the sregex frontend.
if (@regexes == 1 && $regexes[0] =~ s/^\(\?i\)//) {
    push @opts, "--flags", "i";
}

if (defined $flags) {
    push @opts, "--flags", $flags;
}

if (@regexes > 1) {
    push @opts, "-n", $nregexes;
}

my @cmd = ("$FindBin::Bin/sregex-cli", @opts, @regexes);

run3 \@cmd, undef, \(my $res), \(my $err);

if (!$res) {
    if ($err) {
        warn $err;
    }
    die "sregex-cli crashed.\n";
}

warn "$res" if $debug;
open my $in, "<", \$res or die $!;

my (@bytecodes, $found, @multi_ncaps);
while (<$in>) {
    if (!$found) {
        if (!@multi_ncaps && /^\# of captures:((?: \d+)+)$/) {
            (my $list = $1) =~ s/^\s+|\s+$//g;
            @multi_ncaps = split /\s+/, $list;
            #warn "multi ncaps: ", join ", ", @multi_ncaps;
        }

        if (/^ 0\. split/) {
            if (!@multi_ncaps) {
                die "No number of captures found\n";
            }
            $found = 1;

        } else {
            next;
        }
    }

    if (/^ \s* (\d+) \. \s (\w+) (?:\s (.+))?/x) {
        my ($idx, $opcode, $args) = ($1, $2, $3);
        if ($idx != @bytecodes) {
            die "Bad bytecode index: $1: $_";
        }

        if (defined $args) {
            my @args = split /\s*,\s+/, $args;
            if ($opcode =~ /^(?:not)?in$/) {
                @args = map { split /-/, $_ } @args;
            }
            push @bytecodes, [$opcode, @args];

        } else {
            if ($opcode eq 'match') {
                # just to make testing easier
                push @bytecodes, [$opcode, 0];
            } else {
                push @bytecodes, $opcode;
            }
        }

    } else {
        die "Bad bytecode: $_";
    }
}

close $in;

#warn Dumper \@bytecodes;

my %cached_labels;
my %escaped_range_chars = (
    "\t" => '\t',
    "\n" => '\n',
    "\r" => '\r',
    " " => '\ ',
    "\e" => '\e',
    "\f" => '\f',
    "\\" => "\\\\",
    "^" => "\\^",
    '$' => "\\\$",
    '(' => "\\(",
    ')' => "\\)",
    '[' => "\\[",
    ']' => "\\]",
    '-' => "\\-",
);

my %escaped_chars = (
    "\t" => '\t',
    "\n" => '\n',
    " " => '\ ',
    "\e" => '\e',
    "\f" => '\f',
    "\\" => "\\\\",
);

my @edge_colors = qw(
    red
    darkgreen
    blue
    purple
    black
);

my $node_attr =
{
    shape => 'circle',
    style => 'filled',
    fillcolor => 'yellow',
};

my $edge_attr =
{
    color => 'red',
};

my %nfa_paths;
my %pc2assert;
my $used_asserts;
my $used_word_asserts;

#my $begin = time;
my $nfa = gen_nfa();
#my $elapsed = time - $begin;
#warn "NFA generated ($elapsed sec).\n";
#warn Dumper($nfa);
warn scalar @{ $nfa->{nodes} }, " NFA nodes found.\n" if $debug;
draw_nfa($nfa) if $debug;

#$begin = time;
my $dfa = gen_dfa($nfa);
#$elapsed = time - $begin;
#warn "DFA generated ($elapsed sec).\n";
analyze_dfa($dfa);

warn scalar @{ $dfa->{nodes} }, " DFA nodes found.\n" if $debug;

#warn Dumper($dfa);
draw_dfa($dfa) if $debug;

#exit;
my $c = gen_c_from_dfa($dfa);
warn dump_code($c) if $debug > 2;
#$begin = time;
compile_and_run($c);

sub compile_and_run ($) {
    my ($c) = @_;

    my ($fh, $fname);
    my $out_tmp;
    if (!defined $outfile) {
        ($fh, $fname) = tempfile(SUFFIX => '.c', UNLINK => 1);
        $outfile = tmpnam();
        $out_tmp = 1;
    } else {
        unlink $outfile if -f $outfile;
        if ($compile_only || $no_main) {
            $fname = $outfile;
        } else {
            $fname = $outfile . ".c";
        }
        open $fh, ">$fname" or die "cannot open $fname for writing: $!\n";
    }

    #warn $fname;
    print $fh $c;
    close $fh;

    #system("cc -o $exefile -Wall -Wno-unused-label -Wno-unused-variable -Wno-unused-but-set-variable -Werror -O0 $fname") == 0
    my $extra_ccopt = "";
    if ($debug && $cc =~ /\bgcc\b/) {
        $extra_ccopt = "-Wall -Wno-unused-label -Wno-unused-variable -Wno-unused-but-set-variable -Werror";
    }

    return if $compile_only;

    if ($no_main) {
        $extra_ccopt .= " -c";

    } else {
        $extra_ccopt .= " -o $outfile";
    }

    my $cmd = "$cc $extra_ccopt $fname";
    #warn $cmd;
    system($cmd) == 0 or die "$!\n";

    #{
        #my @info = stat $exefile;
        #my $size = $info[7];
        #if ($size >= 1024 * 1024) {
            #warn "$re - size $size\n";
        #}
    #}

    return if $no_main;

    my $path = File::Spec->rel2abs($outfile);
    my @cmd = ($path);

    #my $begin = time;
    #$elapsed = time - $begin;
    #warn "Perl code execution done ($elapsed sec).\n";

    run3 \@cmd, \$subject, \(my $out), \(my $err);

    my $rc = $?;

    if ($err) {
        print STDERR $err;
    }

    if ($rc != 0) {
        die "failed to run the executable file $outfile: $rc\n";
    }

    if ($out_tmp) {
        unlink $outfile or die $!;
    } else {
        #warn "file $exefile generated.\n";
    }

    if (!defined $out) {
        die "program crashed: $rc";
    }

    if ($debug && $err) {
        my @route;
        open my $in, "<", \$err or die $!;
        my $ofs;
        while (<$in>) {
            #warn "!! $_";
            next if /^\s*$/;
            if (/^\* entering (?:accept )?state \{[^}]+\} (\d+) .*?\(i=(\d+) /) {
                my $state = $1;
                push @route, [$state, $ofs];
                $ofs = $2;
            } elsif (/^hit assertion DFA node (\d+)/) {
                my $state = $1;
                push @route, [$state, $ofs];
            }
        }
        close $in;
        draw_partial_dfa($dfa, \@route);
    }

    print $out;
}

sub gen_nfa () {
    my @nodes;
    my $idx = 0;
    for my $bc (@bytecodes) {
        my $opcode = opcode($bc);
        if ($opcode eq 'assert') {
            $used_asserts = 1;
            if (!exists $pc2assert{$idx}) {
                #warn "new assert $bc->[1]";
                $pc2assert{$idx} = $bc->[1];
                $found = 1;
            }
            my $assert = $bc->[1];
            if (!$used_word_asserts && ($assert eq '\b' || $assert eq '\B')) {
                $used_word_asserts = 1;
            }
        }

        $opcode = bc_is_nfa_node($bc);
        if (defined $opcode || $idx == 0) {
            my $node = {
                idx => $idx,
                edges => [],
                $idx == 0 ? (start => 1) : (),
            };
            if (defined $opcode) {
                #warn $opcode;
                if ($opcode eq 'match') {
                    $node->{accept} = 1;
                } elsif ($opcode eq 'in' or $opcode eq 'notin') {
                    #warn "HERE";
                    my @args = @$bc;
                    shift @args;
                    #warn "pre: @args";
                    canon_range(\@args);
                    #warn "post: @args";
                    @$bc = ($opcode, @args);
                }
            }
            push @nodes, $node;
        }
        $idx++;
    }

    for my $node (@nodes) {
        my %visited;
        my $idx = $node->{idx};
        add_nfa_edges($node, $idx == 0 ? 0 : $idx + 1, \%visited, undef);
    }

    return {
        nodes => \@nodes,
        nvec => sum map { ($_ + 1) * 2 } @multi_ncaps,
    }
}

sub draw_nfa ($) {
    my ($nfa) = @_;

    my $nfa_nodes = $nfa->{nodes};

    my $big;
    if (@$nfa_nodes >= 20) {
        $node_attr->{height} = 0.1;
        $edge_attr->{arrowsize} = 0.5;
        #$big = 1;
    } else {
        undef $node_attr->{height};
        undef $edge_attr->{arrowsize};
    }

    my $graph = GraphViz->new(
        layout => $big ? 'twopi' : 'neato',
        ratio => 'auto',
        node => $node_attr,
        edge => $edge_attr,
    );

    #$graph->as_dot("nfa.dot");
    for my $node (@$nfa_nodes) {
        my $idx = $node->{idx};
        $graph->add_node("n$idx", $node->{start} ? (color => 'orange') : (),
                         $node->{accept} ? (shape => 'doublecircle') : (),
                         label => $big ? '' : $idx || " $idx");
    }
    for my $node (@$nfa_nodes) {
        my $from_idx = $node->{idx};
        my $e_idx = 0;
        for my $e (@{ $node->{edges} }) {
            my $label = gen_nfa_edge_label($e);
            my $to_idx = $e->[-1];
            my $color = $edge_colors[$e_idx] || 'black';
            $graph->add_edge("n$from_idx" => "n$to_idx", label => $label, color => $color, len => 1.6);
            $e_idx++;
        }
    }
    $graph->as_png("nfa.png");
}

sub add_nfa_edges ($$$$) {
    my ($from_node, $idx, $visited, $to_nodes) = @_;

    #warn "add edges: $from_node->{idx} => $idx";
    my $bc = $bytecodes[$idx];
    return unless defined $bc;

    my $opcode = opcode($bc);
    if (exists $visited->{$idx}) {
        if ($opcode eq 'split') {
            my $y = $bc->[2];
            if (!$visited->{$y}) {
                local @_ = ($from_node, $y, $visited, $to_nodes);
                goto \&add_nfa_edges;
            }
        }
        return;
    }

    $visited->{$idx} = 1;

    if ($opcode eq 'jmp') {
        local @_ = ($from_node, $bc->[1], $visited, $to_nodes);
        goto \&add_nfa_edges;
    }

    if ($opcode eq 'split') {
        my $x = $bc->[1];
        my $y = $bc->[2];
        my $forked = $to_nodes ? [@$to_nodes] : undef;
        # we must fork the visited hash table to allow parallel edges with different assertions.
        my %visited_fork = %$visited;
        add_nfa_edges($from_node, $x, \%visited_fork, $to_nodes);
        #add_nfa_edges($from_node, $x, $visited, $to_nodes);
        local @_ = ($from_node, $y, $visited, $forked);
        goto \&add_nfa_edges;
    }

    if ($opcode eq 'save' or $opcode eq 'assert') {
        #warn Dumper \$bc;
        if (!defined $to_nodes) {
            $to_nodes = [];
        }
        push @$to_nodes, $idx;
        local @_ = ($from_node, $idx + 1, $visited, $to_nodes);
        goto \&add_nfa_edges;
    }

    if (!defined $to_nodes) {
        $to_nodes = [];
    }
    push @$to_nodes, $idx;

    my $edge = $to_nodes;
    {
        my $key = $from_node->{idx} . "-" . $edge->[0];
        #warn $key;
        $nfa_paths{$key} = 1;
    }
    push @{ $from_node->{edges} }, $edge;
}

sub opcode ($) {
    my ($bc) = @_;
    return ref $bc ? $bc->[0] : $bc;
}

sub bc_is_nfa_node ($) {
    my ($bc) = @_;
    my $opcode = opcode($bc);
    if ($opcode =~ /^(?:char|notin|in|any|match)$/) {
        return $opcode;
    }
    undef;
}

sub gen_nfa_edge_label ($) {
    my ($e) = @_;
    my @labels;
    for my $idx (@$e) {
        my $bc = $bytecodes[$idx];
        my $opcode = opcode($bc);
        my $label = $cached_labels{$bc};
        if (!defined $label) {
            my $v = ref $bc ? $bc->[1] : undef;
            if ($opcode eq 'assert') {
                $label = $v;
            } elsif ($opcode eq 'any') {
                $label = '*';
            } elsif ($opcode eq 'char') {
                $label = "'" . escape_char($v) . "'";
            } elsif ($opcode eq 'in') {
                my @args = @$bc;
                shift @args;
                $label = escape_range(\@args, 0);
            } elsif ($opcode eq 'notin') {
                my @args = @$bc;
                shift @args;
                $label = escape_range(\@args, 1);
            } elsif ($opcode eq 'save') {
                my $i = int($v / 2);
                my $sym = $v % 2 == 0 ? '(' : ')';
                $label = "$sym$i";
            } elsif ($opcode eq 'match') {
                $label = "";
            } else {
                die "unknown opcode: $opcode";
            }

            $cached_labels{$bc} = $label;
        }
        $label =~ s/\\/\\\\/g;
        push @labels, $label;
    }
    return join " ", @labels;
}

sub escape_char ($) {
    my ($code) = @_;
    my $c = chr($code);
    my $escaped = $escaped_chars{$c};
    if (defined $escaped) {
        $escaped =~ s/\\/\\\\/g;
        return $escaped;
    }
    if ($c =~ /[[:alnum:]]/) {
        return $c;
    }
    if ($c =~ /[[:print:]]/) {
        return $c;
    }
    return sprintf("\\\\x%02x", ord($c));
}

sub escape_range_char ($) {
    my ($code) = @_;
    my $c = chr($code);
    my $escaped = $escaped_range_chars{$c};
    if (defined $escaped) {
        $escaped =~ s{\\}{\\\\}g;
        return $escaped;
    }
    if ($c =~ /[[:alnum:]]/) {
        return $c;
    }
    if ($c =~ /[[:print:]]/) {
        return $c;
    }
    return sprintf("\\\\x%02x", ord($c));
}

sub gen_dfa ($) {
    my ($nfa) = @_;

    my $nfa_nodes = $nfa->{nodes};

    my %incoming_edges;

    my $dfa_node = {
        nfa_nodes => [$nfa_nodes->[0]],
        edges => undef,
        idx => 0,
        start => 1,
        states => [0],
    };
    my @dfa_nodes = ($dfa_node);
    my %dfa_node_hash;
    $dfa_node_hash{'0'} = $dfa_node;
    my $idx = 1;
    my $i = 0;
    while ($i < @dfa_nodes) {
        my $dfa_node = $dfa_nodes[$i];
        my $nfa_nodes = $dfa_node->{nfa_nodes};
        my $dfa_edges;

        if (!defined $nfa_nodes) {
            # must be of the special assert node type
            my $assert_info = $dfa_node->{assert_info};
            my $nfa_edges = $dfa_node->{nfa_edges};
            #die unless defined $assert_info && defined $nfa_edges;
            $dfa_edges = gen_dfa_edges_for_asserts($dfa_node, $assert_info, $nfa_edges,
                                                   \@dfa_nodes, \%dfa_node_hash, \$idx);
            $dfa_node->{edges} = $dfa_edges;
            if ($dfa_node->{accept}) {
                for my $dfa_edge (@$dfa_edges) {
                    my $target = $dfa_edge->{target};
                    $target->{accept} = [gen_ovec_id_range($target->{states})];
                }
                delete $dfa_node->{accept};
            }
            $dfa_node = $dfa_nodes[$dfa_node->{orig_source}];

        } else {
            # being a normal DFA node

            my @all_nfa_edges;
            for my $nfa_node (@$nfa_nodes) {
                my $idx = $nfa_node->{idx};
                my $edges = $nfa_node->{edges};
                if ($edges) {
                    push @all_nfa_edges, @$edges;
                }
            }

            $dfa_edges = gen_dfa_edges($dfa_node, \@dfa_nodes, \%dfa_node_hash,
                                       \@all_nfa_edges, $nfa, \$idx);
            $dfa_node->{edges} = $dfa_edges;
        }

        #warn "[0] edges for node ", $dfa_node->{idx}, ": ", scalar @$dfa_edges;
        for my $dfa_edge (@$dfa_edges) {
            if ($used_asserts) {
                # compute incoming edges for nodes.
                my $target = $dfa_edge->{target};
                my $incoming = $incoming_edges{$target};
                if (defined $incoming) {
                    push @$incoming, $dfa_edge;
                } else {
                    $incoming_edges{$target} = [$dfa_edge];
                }
            }

            # fix the path mappings in the DFA edges

            calc_capture_mapping($dfa_node, $dfa_edge);
            my $shadowing = $dfa_edge->{shadowing};
            if (defined $shadowing) {
                calc_capture_mapping($dfa_node, $shadowing);
            }
        }

        #warn "DFA node ", gen_dfa_node_label($dfa_node), "\n";
        $i++;
    }

    for my $dfa_node (@dfa_nodes) {
        # compute assertion attributes for each DFA node.
        my $incoming = $incoming_edges{$dfa_node};
        my $left_is_word;  # 1 means always word, 0 always nonword, and -1 uncertain
        my $left_is_ln_start; # ditto
        for my $dfa_edge (@$incoming) {
            my $ranges = $dfa_edge->{char_ranges};
            if (defined $ranges) {
                for (my $i = 0; $i < @$ranges; $i += 2) {
                    my ($a, $b) = ($ranges->[$i], $ranges->[$i + 1]);
                    my $s;
                    if (!defined $left_is_word || $left_is_word != -1) {
                        $s = join "", map { chr } $a .. $b;
                        if ($s =~ /^\w+$/) {
                            $left_is_word = !defined $left_is_word || $left_is_word == 1 ? 1 : -1;
                        } elsif ($s =~ /^\W+$/) {
                            $left_is_word = !defined $left_is_word || $left_is_word == 0 ? 0 : -1;
                        } else {
                            $left_is_word = -1;
                        }
                    }
                    if (!defined $left_is_ln_start || $left_is_ln_start != -1) {
                        $s //= join "", map { chr } $a .. $b;
                        if ($s =~ /^\n+$/s) {
                            #warn "HIT";
                            $left_is_ln_start = !defined $left_is_ln_start || $left_is_ln_start == 1 ? 1 : -1;
                        } elsif ($s !~ /\n/s) {
                            #warn "HIT \\N+: ", Dumper($s);
                            $left_is_ln_start = !defined $left_is_ln_start || $left_is_ln_start == 0 ? 0 : -1;
                        } else {
                            $left_is_ln_start = -1;
                        }
                    }
                }
            }
        }

        if (defined $left_is_word) {
            $dfa_node->{left_is_word} = $left_is_word;
            #if ($left_is_word != -1) {
                #warn "Found node $dfa_node->{idx} whose left char is always a ",
                #$left_is_word ? "" : "non", "word";
            #}
        }

        if (defined $left_is_ln_start) {
            $dfa_node->{left_is_ln_start} = $left_is_ln_start;
            #if ($left_is_ln_start != -1) {
                #warn "Found node $dfa_node->{idx} whose left char is always a ",
                #$left_is_ln_start ?  "" : "non", "line start";
            #}
        }
    }

    return {
        nodes           => \@dfa_nodes,
        nvec            => $nfa->{nvec},
        incoming_edges  => \%incoming_edges,
    };
}

sub calc_capture_mapping ($$) {
    my ($from_node, $dfa_edge) = @_;
    my $nfa_edges = $dfa_edge->{nfa_edges};
    my $src_states = $from_node->{states};
    my (@mappings, %assigned);
    my $from_row = 0;
    #warn "source state: ", join(",", @$src_states), " => ", gen_dfa_node_label($dfa_edge->{target}), "\n";
    for my $src_state (@$src_states) {
        my $to_row = 0;
        for my $nfa_edge (@$nfa_edges) {
            my $to_pc = $nfa_edge->[0];
            my $key = "$src_state-$to_pc";
            if (!$assigned{$to_row} && $nfa_paths{$key}) {
                #warn "  mapping: $from_row => $to_row\n";
                push @mappings, [$from_row, $to_row];
                $assigned{$to_row} = 1;
            }
            $to_row++;
        }
        $from_row++;
    }
    $dfa_edge->{capture_mappings} = \@mappings;
}

sub gen_dfa_edges_for_asserts ($$$$$$) {
    my ($from_node, $assert_info, $nfa_edges, $dfa_nodes, $dfa_node_hash, $idx_ref) = @_;
    my $assert_nfa_edges = $assert_info->{assert_nfa_edges};
    my $uniq_assert_cnt = $assert_info->{uniq_assert_cnt};
    my $asserts = $assert_info->{asserts};
    # split the DFA edge according to assertions' on/off combinations
    my @dfa_edges;
    my $max_encoding = 2 ** $uniq_assert_cnt - 1;
    for (my $comb_encoding = 0; $comb_encoding <= $max_encoding; $comb_encoding++) {
        my @filtered_nfa_edges;
        my $row = 0;
        for my $e (@$nfa_edges) {
            my $mask = $assert_nfa_edges->[$row++];
            if (defined $mask) {
                if ($comb_encoding & $mask) {
                    push @filtered_nfa_edges, $e;
                }

                # otherwise discard the edge
                #warn gen_dfa_node_label($from_node), ": $mask: discarding edge @$e\n";

            } else {
                # being an edge w/o assertions
                push @filtered_nfa_edges, $e;
            }
        }
        if (!@filtered_nfa_edges) {
            # not possible
            next;
        }
        $from_node->{max_assert_settings} = $max_encoding;
        my $dfa_edge = {
            assert_settings => $comb_encoding,
            nfa_edges => reorder_nfa_edges(\@filtered_nfa_edges, undef),
        };
        push @dfa_edges, $dfa_edge;
    }

    #warn "dfa_edges: ", Dumper(\@dfa_edges);

    my %targets;
    for my $dfa_edge (@dfa_edges) {
        $dfa_edge = resolve_dfa_edge(undef, $dfa_edge, undef, \%targets,
                                     $dfa_nodes, $dfa_node_hash, $idx_ref, 1);
    }

    @dfa_edges = grep { defined } @dfa_edges;

    return \@dfa_edges;
}

sub gen_dfa_edges ($$$$$$) {
    my ($from_node, $dfa_nodes, $dfa_node_hash, $nfa_edges, $nfa, $idx_ref) = @_;

    my (%left_end_hash, %right_end_hash, %prio, @endpoints);

    # process char ranges

    #warn "node: ", gen_dfa_node_label($from_node);
    #warn "  NFA edges: ", Dumper($nfa_edges);

    my $prio = 0;
    my (@accept_edges, $in_shadow, %shadowed_nfa_edges);
    for my $nfa_edge (@$nfa_edges) {
        $prio{$nfa_edge} = $prio++;

        if ($in_shadow) {
            $shadowed_nfa_edges{$nfa_edge} = 1;
        }

        my $to = $nfa_edge->[-1];
        my $bc = $bytecodes[$to];
        my $opcode = opcode($bc);
        #warn "opcode: $opcode";
        if ($opcode eq 'any') {
            my ($a, $b) = (0, 255);
            push @endpoints, $a, $b;
            add_to_hash(\%left_end_hash, $a, $nfa_edge);
            add_to_hash(\%right_end_hash, $b, $nfa_edge);
        } elsif ($opcode eq 'char') {
            my $a = $bc->[-1];
            push @endpoints, $a;
            add_to_hash(\%left_end_hash, $a, $nfa_edge);
            add_to_hash(\%right_end_hash, $a, $nfa_edge);
        } elsif ($opcode eq 'in') {
            my @args = @$bc;
            shift @args;
            #canon_range(\@args);
            #warn "args: ", Dumper(\@args);
            for (my $i = 0; $i < @args; $i += 2) {
                my ($a, $b)  = ($args[$i], $args[$i + 1]);
                push @endpoints, $a, $b;
                add_to_hash(\%left_end_hash, $a, $nfa_edge);
                add_to_hash(\%right_end_hash, $b, $nfa_edge);
            }
        } elsif ($opcode eq 'notin') {
            my @args = @$bc;
            shift @args;
            #canon_range(\@args);
            #warn "args: ", Dumper(\@args);
            my $from = 0;
            my $found = 0;
            for (my $i = 0; $i < @args; $i += 2) {
                my ($a, $b)  = ($args[$i], $args[$i + 1]);
                if ($from <= $a - 1) {
                    push @endpoints, $from;
                    push @endpoints, $a - 1;
                    add_to_hash(\%left_end_hash, $from, $nfa_edge);
                    add_to_hash(\%right_end_hash, $a - 1, $nfa_edge);
                }
                $from = $b + 1;
                $found++;
            }
            if ($found && $from <= 255) {
                push @endpoints, $from;
                push @endpoints, 255;
                add_to_hash(\%left_end_hash, $from, $nfa_edge);
                add_to_hash(\%right_end_hash, 255, $nfa_edge);
            }
        } elsif ($opcode eq 'match') {
            #warn "Found match: @$nfa_edge";
            push @accept_edges, $nfa_edge;
            my $found_asserts;
            for my $pc (@$nfa_edge) {
                if ($pc2assert{$pc}) {
                    $found_asserts = 1;
                    last;
                }
            }
            #last;
            if (!$found_asserts) {
                #warn "no assertions found. short-cutting";
                last;
            }
            # the remaining NFA edges are shadowed by this to-accept NFA edge
            # with assertins.
            #if (defined $in_shadow) {
                #die "TODO: nested shadows";
            #}
            $in_shadow = 1;
        } else {
            die "unknown bytecode opcode: $opcode";
        }
    }
    @endpoints = uniq sort { $a <=> $b } @endpoints;

    #warn "accept edges: ", Dumper(\@accept_edges);
    #warn "left endpoint hash: ", Dumper(\%left_end_hash);
    #warn "right endpoint hash: ", Dumper(\%right_end_hash);
    #warn "endpoints: ", Dumper(\@endpoints);

    # split and merge char ranges to form DFA edges

    my (@active_nfa_edges, @dfa_edges, $prev);
    for my $p (@endpoints) {
        if (!@active_nfa_edges) {
            die if defined $prev;
            $prev = $p;
            my $left_nfa_edges = $left_end_hash{$p};
            if (!defined $left_nfa_edges) {
                #warn $p;
                die;
            }
            add_to_set(\@active_nfa_edges, $left_nfa_edges);

            my $right_nfa_edges = $right_end_hash{$p};
            if (defined $right_nfa_edges) {
                # singular
                push @dfa_edges, gen_dfa_edge($prev, $p, \@active_nfa_edges,
                                              \%prio, \%shadowed_nfa_edges);
                remove_from_set(\@active_nfa_edges, $right_nfa_edges);
                if (@active_nfa_edges) {
                    $prev++;
                } else {
                    undef $prev;
                }
            }

        } else {
            # pending right endpoint
            die unless defined $prev;

            my $right_nfa_edges = $right_end_hash{$p};
            my $left_nfa_edges = $left_end_hash{$p};

            if (defined $right_nfa_edges && defined $left_nfa_edges) {
                if ($prev <= $p - 1) {
                    push @dfa_edges, gen_dfa_edge($prev, $p - 1,
                                                  \@active_nfa_edges, \%prio,
                                                  \%shadowed_nfa_edges);
                }
                add_to_set(\@active_nfa_edges, $left_nfa_edges);
                push @dfa_edges, gen_dfa_edge($p, $p, \@active_nfa_edges, \%prio,
                                              \%shadowed_nfa_edges);
                remove_from_set(\@active_nfa_edges, $right_nfa_edges);
                if (!@active_nfa_edges) {
                    undef $prev;
                } else {
                    $prev = $p + 1;
                }

            } elsif (defined $right_nfa_edges) {
                push @dfa_edges, gen_dfa_edge($prev, $p, \@active_nfa_edges,
                                              \%prio, \%shadowed_nfa_edges);
                remove_from_set(\@active_nfa_edges, $right_nfa_edges);
                if (!@active_nfa_edges) {
                    undef $prev;
                } else {
                    $prev = $p + 1;
                }

            } elsif (defined $left_nfa_edges) {
                if ($prev <= $p - 1) {
                    push @dfa_edges, gen_dfa_edge($prev, $p - 1,
                                                  \@active_nfa_edges, \%prio,
                                                  \%shadowed_nfa_edges);
                }
                add_to_set(\@active_nfa_edges, $left_nfa_edges);
                $prev = $p;
            }
        }
    }

    # resolve DFA edge targets

    if (@accept_edges) {
        my $accept_dfa_edge = gen_dfa_edge(undef, undef, \@accept_edges, \%prio, undef);
        unshift @dfa_edges, $accept_dfa_edge;
    }

    #if ($from_node->{idx} == 2) {
        #warn "DFA edges: ", Dumper(\@dfa_edges);
    #}

    #warn "One group";

    my %targets;
    for my $dfa_edge (@dfa_edges) {
        $dfa_edge = resolve_dfa_edge($from_node, $dfa_edge, \@accept_edges, \%targets,
                                     $dfa_nodes, $dfa_node_hash, $idx_ref, 0);
        next unless defined $dfa_edge;
        if ($dfa_edge->{shadowed}) {
            $dfa_edge = undef;
            next;
        }
    }

    @dfa_edges = grep { defined } @dfa_edges;

    #warn "count chars in edges";
    for my $dfa_edge (@dfa_edges) {
        my ($nchars, $nholes) = count_chars_and_holes_in_ranges($dfa_edge->{char_ranges});
        $dfa_edge->{nchars} = $nchars;
        $dfa_edge->{nholes} = $nholes;
        #warn "nchars: ", $nchars, ", nholes: $nholes";
    }

    @dfa_edges = sort { $a->{nchars} <=> $b->{nchars} } @dfa_edges;

    #warn "show char count in shorted edges";
    #for my $dfa_edge (@dfa_edges) {
        #warn "nchars: ", $dfa_edge->{nchars};
    #}

    {
        my @total_ranges;
        for my $dfa_edge (@dfa_edges) {
            my $range = $dfa_edge->{char_ranges};
            if (defined $range) {
                push @total_ranges, @$range;
            }
        }

        if (@total_ranges) {
            canon_range(\@total_ranges);
            #warn "canon total range: @total_ranges";
            if (@total_ranges == 2 && $total_ranges[0] == 0 && $total_ranges[1] == 255) {
                $dfa_edges[-1]->{default_branch} = 1;
            }
        }
    }

    #warn "DFA edges: ", Dumper(\@dfa_edges);
    return \@dfa_edges;
}

sub resolve_dfa_edge ($$$$$$$$) {
    my ($from_node, $dfa_edge, $accept_edges, $targets, $dfa_nodes, $dfa_node_hash, $idx_ref, $no_assert_check) = @_;
    my $nfa_edges = $dfa_edge->{nfa_edges};
    my $assert_info;
    if (!$no_assert_check) {
        $assert_info = resolve_asserts($nfa_edges);
        #warn "assert info: ", Dumper($assert_info);
    }
    #warn "DFA edge target: ", Dumper($nfa_edges);

    if (!defined $assert_info) {
        $nfa_edges = dedup_nfa_edges($nfa_edges);
        $dfa_edge->{nfa_edges} = $nfa_edges;
    }

    my @states;
    for my $nfa_edge (@$nfa_edges) {
        push @states, $nfa_edge->[-1];
    }

    my ($key, $target_dfa_node);
    if (!defined $assert_info) {
        $key = gen_dfa_hash_key(\@states, $dfa_edge);
        #warn "dfa state key: ", $key;
        my $old_edge = $targets->{$key};
        if (defined $old_edge) {
            my $old_ranges = $old_edge->{char_ranges};
            if (defined $old_ranges) {
                my $cur_ranges = $dfa_edge->{char_ranges};
                #warn "old_ranges: $old_ranges; cur_ranges: $cur_ranges";
                push @$old_ranges, @$cur_ranges;
                return undef;
            }
        }
        $targets->{$key} = $dfa_edge;
        #warn "looking up key $key";
        $target_dfa_node = $dfa_node_hash->{$key};
        if (defined $target_dfa_node) {
            $dfa_edge->{target} = $target_dfa_node;
            return $dfa_edge;
        }
    }

    my $is_accept;
    if ($accept_edges && @$accept_edges && @$nfa_edges == @$accept_edges
        && "@$nfa_edges" eq "@$accept_edges")
    {
        $is_accept = 1;
    }

    my $nfa_nodes;
    if (!defined $assert_info) {
        $nfa_nodes = [];
        for my $nfa_edge (@$nfa_edges) {
            my $nfa_idx = $nfa_edge->[-1];
            my $nfa_node = first { $_->{idx} eq $nfa_idx } @{ $nfa->{nodes} };
            push @$nfa_nodes, $nfa_node;
        }
    }
    $target_dfa_node = {
        defined $assert_info
            ? (assert_info => $assert_info,
               orig_source => $from_node->{idx},
               nfa_edges => $nfa_edges)
            : (nfa_nodes => $nfa_nodes),
        edges => undef,
        states => \@states,
        idx => $$idx_ref++,
        $is_accept ? (accept => defined $assert_info ? 1 : [gen_ovec_id_range(\@states)]) : (),
    };
    #if ($target_dfa_node->{idx} == 319) {
    #warn "from node: ", Dumper($from_node);
    #die "dfa edge: ", Dumper($dfa_edge);
    #}
    push @$dfa_nodes, $target_dfa_node;
    if (!defined $assert_info) {
        $dfa_node_hash->{$key} = $target_dfa_node;
    }
    $dfa_edge->{target} = $target_dfa_node;
    return $dfa_edge;
}

# may return two DFA edges in case of shadow splitting
sub gen_dfa_edge ($$$$$) {
    my ($a, $b, $nfa_edges, $nfa_edge_prio, $shadowed_nfa_edges) = @_;

    if (!defined $shadowed_nfa_edges) {
        #my $prio_range = gen_dfa_edge_prio_range($nfa_edges, $nfa_edge_prio);
        if (defined $a) {
            my $nfa_edges = reorder_nfa_edges($nfa_edges, $nfa_edge_prio);
            return {
                char_ranges => [$a, $b],
                nfa_edges => $nfa_edges,
                #prio_range => $prio_range,
            };
        }
        return {
            to_accept => 1,
            nfa_edges => $nfa_edges,
            #prio_range => $prio_range,
        };
    }

    # try to split the DFA edge if there are shadowed NFA edges mixed.

    my (@unshadowed);
    for my $nfa_edge (@$nfa_edges) {
        my $v = $shadowed_nfa_edges->{$nfa_edge};
        if (!$v) {
            push @unshadowed, $nfa_edge;
        }
    }

    if (@unshadowed == @$nfa_edges) {
        local @_ = ($a, $b, $nfa_edges, $nfa_edge_prio, undef);
        goto \&gen_dfa_edge;
    }

    if (@unshadowed == 0) {
        my $dfa_edge = gen_dfa_edge($a, $b, $nfa_edges, $nfa_edge_prio, undef);
        $dfa_edge->{check_to_accept_sibling} = 1;
        return $dfa_edge;
    }

    #warn "found shadowed! ", scalar @unshadowed, " vs ", scalar @$nfa_edges;

    # generate two DFA edges, one shadowing the other according to the result
    # of the assertions on the shadowing DFA edge (the to-accept edge).
    my $wide_dfa_edge = gen_dfa_edge($a, $b, $nfa_edges, $nfa_edge_prio, undef);
    my $narrow_dfa_edge = gen_dfa_edge($a, $b, \@unshadowed, $nfa_edge_prio, undef);
    $narrow_dfa_edge->{shadowing} = $wide_dfa_edge;
    #delete $wide_dfa_edge->{char_ranges};
    $wide_dfa_edge->{shadowed} = 1;
    return $narrow_dfa_edge, $wide_dfa_edge;
}

sub resolve_asserts ($) {
    my ($nfa_edges) = @_;

    # categorize NFA edges according to with assertions and without assertions

    my (@assert_nfa_edges, %asserts);
    my $assert_idx = 0;
    my $row = 0;
    for my $nfa_edge (@$nfa_edges) {
        my $found;
        my $mask = 0;
        for my $pc (@$nfa_edge) {
            my $assert = $pc2assert{$pc};
            next unless defined $assert;
            $found = 1;
            my $idx = $asserts{$assert};
            if (!defined $idx) {
                $idx = $assert_idx++;
                #warn "assert $assert not found, assigned a new index $idx";
                $asserts{$assert} = $idx;
            } else {
                #warn "assert $assert found existing index $idx";
            }
            $mask |= 1 << $idx;
            #warn "mask: $mask";
        }
        if ($found) {
            $assert_nfa_edges[$row] = $mask;
        }
        $row++;
    }

    #warn $assert_idx;

    if ($assert_idx) {
        if ($assert_idx > 64) {
            die "Too many assertions: a $assert_idx-bit bitmap is required ",
                "but at most 64-bit is supported.\n";
        }

        #warn "asserts: ", Dumper(%asserts);
        return {
            assert_nfa_edges => \@assert_nfa_edges,
            uniq_assert_cnt => $assert_idx,
            asserts => \%asserts,
        };
    }

    return undef;
}

sub canon_range ($) {
    my ($args) = @_;
    my (%left_end_hash, %right_end_hash, @endpoints);
    for (my $i = 0; $i < @$args; $i += 2) {
        my ($a, $b)  = ($args->[$i], $args->[$i + 1]);
        push @endpoints, $a, $b;
        $left_end_hash{$a}++;
        $right_end_hash{$b}++;
    }
    @endpoints = uniq sort { $a <=> $b } @endpoints;
    my @new;
    my $cnt = 0;
    my $prev;
    for my $p (@endpoints) {
        my $new_prev;
        my $c1 = $left_end_hash{$p};
        if (defined $c1) {
            $cnt += $c1;
        }
        my $c2 = $right_end_hash{$p};
        if (defined $c2) {
            $cnt -= $c2;
        }
        if ($cnt == 0) {
            if (defined $prev) {
                push @new, $prev, $p;
                undef $prev;
            } else {
                # singular
                push @new, $p, $p;
            }
        } else {
            if (!defined $prev) {
                $prev = $p;
            }
        }
    }
    if (@new > 2) {
        my @new2;
        push @new2, $new[0];
        my $prev = $new[1];
        my $found;
        for (my $i = 2; $i < @new; $i += 2) {
            my $cur = $new[$i];
            if ($cur == $prev + 1) {
                # swallow up the previous (left) end point and the current (right) end point
                $found = 1;
            } else {
                push @new2, $prev, $cur;
            }
            $prev = $new[$i + 1];
        }
        if ($found) {
            push @new2, $prev;
            @new = @new2;
        }
    }
    @$args = @new;
}

sub reorder_nfa_edges ($$) {
    my ($nfa_edges, $nfa_edge_prio) = @_;
    my @edges = defined $nfa_edge_prio
                ?  sort { $nfa_edge_prio->{$a} <=> $nfa_edge_prio->{$b} } @$nfa_edges
                : @$nfa_edges;
    return \@edges;
}

sub dedup_nfa_edges ($) {
    my ($nfa_edges) = @_;
    my %visited;
    my @ret;
    for my $e (@$nfa_edges) {
        my $last = $e->[-1];
        if ($visited{$last}) {
            next;
        }
        my $bc = $bytecodes[$last];
        #warn "opcode: ", opcode($bc);
        if (opcode($bc) eq 'match') {
            push @ret, $e;
            #warn "short-circuiting...";
            last;
        }
        $visited{$last} = 1;
        push @ret, $e;
    }
    return \@ret;
}

sub gen_dfa_hash_key ($$) {
    my ($states, $dfa_edge) = @_;
    #carp "nfa edges: ", Dumper($nfa_edges);

    # FIXME: we should distinguish different shadowing groups here
    # currently this issue can be exposed by gcc's -Wunused-label warnings.

    my $shadowing = $dfa_edge->{shadowing};
    my $key = (defined $shadowing ? "2-" : $dfa_edge->{shadowed} ? '1-' : '0-')
           . join ",", @$states;
    #warn $key;
    return $key;
}

sub add_to_set ($$) {
    my ($set1, $set2) = @_;
    for my $b (@$set2) {
        if (!defined first { $_ eq $b } @$set1) {
            push @$set1, $b;
        }
    }
}

sub remove_from_set ($$) {
    my ($set1, $set2) = @_;
    my $found = 0;
    for my $b (@$set2) {
        my $idx = firstidx { $_ eq $b } @$set1;
        if (defined $idx && $idx >= 0) {
            splice @$set1, $idx, 1;
            $found++;
        }
    }
    return $found;
}

sub add_to_hash ($$) {
    my ($hash, $k, $v) = @_;
    if (!defined $k) {
        croak "No key defined";
    }
    my $oldv = $hash->{$k};
    if (defined $oldv) {
        push @$oldv, $v;
    } else {
        $hash->{$k} = [$v];
    }
}

sub draw_partial_dfa ($$) {
    my ($dfa, $route) = @_;

    my (%visited_nodes, %visited_edges);
    {
        my ($prev_node, $node_idx);
        for my $rec (@$route) {
            my $ofs;
            ($node_idx, $ofs) = @$rec;
            #warn "Found visited node idx $node_idx";
            $visited_nodes{$node_idx} = 1;
            if (!defined $prev_node) {
                # first node
            } else {
                # got a new edge
                my $key = "$prev_node-$node_idx";
                my $values = $visited_edges{$key};
                if (defined $values) {
                    push @$values, $ofs;
                } else {
                    $values = [$ofs];
                    $visited_edges{$key} = $values;
                }
            }
        } continue {
            $prev_node = $node_idx;
        }
    }

    my $dfa_nodes = $dfa->{nodes};

    undef $node_attr->{height};
    undef $edge_attr->{arrowsize};

    my $graph = GraphViz->new(
        layout => 'neato',
        ratio => 'auto',
        node => $node_attr,
        edge => $edge_attr,
    );

    my @nodes_to_draw;
    {
        my %seen;
        for my $node (@$dfa_nodes) {
            my $from_idx = $node->{idx};
            next unless defined $visited_nodes{$from_idx};
            next if $seen{$from_idx};
            $seen{$from_idx} = 1;
            push @nodes_to_draw, $node;
            $visited_nodes{$from_idx} = $node;
            for my $edge (@{ $node->{edges} }) {
                my $target = $edge->{target};
                my $to_idx = $target->{idx};
                if (!$seen{$to_idx} && !$visited_nodes{$to_idx}) {
                    $seen{$to_idx} = 1;
                    push @nodes_to_draw, $target;
                    if ($target->{assert_info}) {
                        my $subedges = $target->{edges};
                        for my $subedge (@$subedges) {
                            my $subtar = $subedge->{target};
                            my $to_idx = $subtar->{idx};
                            if (!$seen{$to_idx}) {
                                $seen{$to_idx} = 1;
                                push @nodes_to_draw, $subtar;
                            }
                        }
                    }
                }
                my $shadowing = $edge->{shadowing};
                if (defined $shadowing) {
                    #my $label = gen_dfa_edge_label($node, $shadowing);
                    my $target = $shadowing->{target};
                    my $to_idx = $target->{idx};
                    if (!$seen{$to_idx} && !$visited_nodes{$to_idx}) {
                        $seen{$to_idx} = 1;
                        push @nodes_to_draw, $target;
                        if ($target->{assert_info}) {
                            my $subedges = $target->{edges};
                            for my $subedge (@$subedges) {
                                my $subtar = $subedge->{target};
                                my $to_idx = $subtar->{idx};
                                if (!$seen{$to_idx}) {
                                    $seen{$to_idx} = 1;
                                    push @nodes_to_draw, $subtar;
                                }
                            }
                        }
                    }
                }
            }
        }
    }

    #@nodes_to_draw = uniq @nodes_to_draw;

    for my $node (@nodes_to_draw) {
        my $idx = $node->{idx};
        my $countings = $node->{countings};
        my $style;
        if ($countings) {
            $style = 'filled,dashed';
        }
        my $visited = $visited_nodes{$idx};
        my $label = gen_dfa_node_label($node);
        $graph->add_node("n$idx", $node->{start} ? (color => 'orange') : (),
                         $visited ? ($node->{assert_info} ? (fillcolor => 'orange')
                                                          : ())
                                  : ($node->{assert_info} ? (fillcolor => 'moccasin')
                                                          : (fillcolor => 'white')),
                         $node->{accept} ? (shape => 'doublecircle') : (),
                         label => $label || " " . $label,
                         defined $style ? (style => $style) : ());
    }

    for my $node (@nodes_to_draw) {
        my $from_idx = $node->{idx};
        next unless defined $visited_nodes{$from_idx} || $node->{assert_info};
        for my $e (@{ $node->{edges} }) {
            my $label = gen_dfa_edge_label($node, $e);
            my $to = $e->{target};
            my $to_idx = $to->{idx};
            my $visited = $visited_edges{"$from_idx-$to_idx"};
            if (defined $visited) {
                $label = join("", map { "($_)" } @$visited) . " $label";
            }
            $graph->add_edge("n$from_idx" => "n$to_idx", label => $label,
                             $visited ? () : (color => 'grey'),
                             len => max(length($label) / 7.5, 1.9));
            my $shadowing = $e->{shadowing};
            if (defined $shadowing) {
                #my $label = gen_dfa_edge_label($node, $shadowing);
                my $to = $shadowing->{target};
                my $to_idx = $to->{idx};
                my $visited = $visited_edges{"$from_idx-$to_idx"};
                if (defined $visited) {
                    $label = join("", map { "($_)" } @$visited) . " $label";
                }
                $graph->add_edge("n$from_idx" => "n$to_idx", label => $label,
                                 len => max(length($label) / 6, 1.7),
                                 $visited ? () : (color => 'black'),
                                 style => 'dashed');
            }
        }
    }

    my $outfile = "dfa-partial.png";
    $graph->as_png($outfile);
}

sub draw_dfa ($) {
    my ($dfa) = @_;

    my $dfa_nodes = $dfa->{nodes};

    my $big;
    if (@$dfa_nodes >= 20) {
        $node_attr->{height} = 0.1;
        $edge_attr->{arrowsize} = 0.5;
        $big = 1;
    } else {
        undef $node_attr->{height};
        undef $edge_attr->{arrowsize};
    }

    my $graph = GraphViz->new(
        layout => $big ? 'twopi' : 'neato',
        ratio => 'auto',
        node => $node_attr,
        edge => $edge_attr,
    );

    for my $node (@$dfa_nodes) {
        my $idx = $node->{idx};
        my $label = gen_dfa_node_label($node);
        $graph->add_node("n$idx", $node->{start} ? (color => 'orange') : (),
                         $node->{assert_info} ? (fillcolor => 'orange') : (),
                         $node->{accept} ? (shape => 'doublecircle') : (),
                         label => $big ? '' : $label || " " . $label);
    }

    for my $node (@$dfa_nodes) {
        my $from_idx = $node->{idx};
        for my $e (@{ $node->{edges} }) {
            my $label = gen_dfa_edge_label($node, $e);
            my $to = $e->{target};
            my $to_idx = $to->{idx};
            $graph->add_edge("n$from_idx" => "n$to_idx", label => $label,
                             len => max(length($label) / 6, 1.7));
            my $shadowing = $e->{shadowing};
            if (defined $shadowing) {
                #my $label = gen_dfa_edge_label($node, $shadowing);
                my $to = $shadowing->{target};
                my $to_idx = $to->{idx};
                $graph->add_edge("n$from_idx" => "n$to_idx", label => $label,
                                 len => max(length($label) / 6, 1.7),
                                 style => 'dashed');
            }
        }
    }

    $graph->as_png("dfa.png");
}

sub gen_dfa_edge_label ($$) {
    my ($from_node, $edge) = @_;
    my $assert_settings = $edge->{assert_settings};
    if (defined $assert_settings) {
        # must be the assert results
        my $assert_info = $from_node->{assert_info} or die;
        my $asserts = $assert_info->{asserts} or die;
        my @labels;
        for my $assert (sort keys %$asserts) {
            my $idx = $asserts->{$assert};
            (my $label = $assert) =~ s/\\/\\\\/g;
            if (!($assert_settings & (1 << $idx))) {
                $label = "!$label";
            }
            push @labels, $label;
        }
        #warn "labels: @labels";
        return join ",", @labels;
    }
    if ($edge->{to_accept}) {
        # epsilon edge to an "accept" state
        return "ɛ";
    }
    my $ranges = $edge->{char_ranges};
    #warn "range size: ", scalar @bits;
    return escape_range($ranges, 0);
}

sub gen_dfa_node_label ($) {
    my ($node) = @_;
    #if ($node->{start}) {
    #return "0";
    #}
    my @lines = "{" . join(",", uniq @{ $node->{states} }) . "}";
    push @lines, $node->{idx};
    if ($debug >= 2 && defined $node->{min_len}) {
        push @lines, "∧=$node->{min_len}";
    }
    return join "\\n", @lines;
}

sub escape_range ($$) {
    my ($range, $negate) = @_;
    if (!defined $range) {
        croak;
    }
    my $s;
    if ($negate) {
        $s = "[^";
    } else {
        if (@$range == 2) {
            if ($range->[0] == $range->[1]) {
                return "'" . escape_char($range->[0]) . "'";
            }
            if ($range->[0] == 0 && $range->[1] == 255) {
                return '*';
            }
        }
        $s = "[";
    }
    #warn "range: ", Dumper($range);
    for (my $i = 0; $i < @$range; $i += 2) {
        my $a = $range->[$i];
        my $b = $range->[$i + 1];
        if (!defined $b) {
            croak @$range;
        }
        if ($a == $b) {
            $s .= escape_range_char($a);
        } else {
            $s .= escape_range_char($a) . "-" . escape_range_char($b);
        }
    }
    $s .= "]";
}

sub gen_c_from_dfa ($) {
    my ($dfa) = @_;

    my $nvec = $dfa->{nvec};
    #die "nvec: $nvec";

    if (!$global) {
        $global = 0;
    }

    my $infile = "$FindBin::Bin/bench/getcputime.h";
    open my $in, $infile
        or die "cannot open $infile for reading: $!\n";
    my $getcputime = do { local $/; <$in> };
    close $in;

    my $src = <<_EOC_;
/*
 * Copyright (C) Yichun Zhang (agentzh)
 *
 * This file was automatically generated by the re.pl script of sregex's
 * "dfa-multi-re" git branch.
 */


/* TODO: we should get rid of these compiler-specific progra eventually. */
#pragma GCC diagnostic ignored "-Wunused-label"
#pragma GCC diagnostic ignored "-Wunused-variable"
#if __clang__
#   pragma GCC diagnostic ignored "-Wunused-function"
#else
#   pragma GCC diagnostic ignored "-Wunused-but-set-variable"
#endif


_EOC_

    for my $header (@$c_headers) {
        $src .= <<_EOC_;
#include "$header"
_EOC_
    }

    $src .= <<_EOC_;
#include <stdlib.h>
#include <stdint.h>
#include <stdio.h>
#include <ctype.h>
#include <errno.h>
#include <string.h>


_EOC_

    if (!$no_main) {
        $src .= <<_EOC_;
#include <time.h>

$getcputime

_EOC_
    }

    $src .= <<_EOC_;
#if __GNUC__ > 3
#    define likely(x)       __builtin_expect((x),1)
#    define unlikely(x)     __builtin_expect((x),0)
#else
#    define likely(x)      (x)
#    define unlikely(x)    (x)
#endif


#ifndef u_char
#define u_char          unsigned char
#endif


enum {
    NO_MATCH = -1,
_EOC_

    if ($nregexes == SINGLE_REGEX) {
        $src .= <<_EOC_;
    MATCHED = 0,
_EOC_
    }

    if (!$no_main) {
        $src .= <<_EOC_;
    BUFSIZE = 4096
_EOC_
    }

    $src .= <<_EOC_;
};


_EOC_

    if (!$no_main) {
        $src .= <<_EOC_;
static int $func_name(const u_char *const s, size_t len, int *const ovec);


_EOC_
    }

    if ($used_word_asserts) {
        $src .= <<_EOC_;
static inline int
is_word(int c)
{
    /* (isalnum(c) || c == '_'); */
    switch (c) {
_EOC_

        for my $c ('0' .. '9', 'A' .. 'Z', 'a' .. 'z', '_') {
            $src .= "    case '$c':\n";
        }

        $src .= <<_EOC_;
        return 1;
    default:
        return 0;
    }
}


static inline int
is_word_boundary(int a, int b)
{
    return (is_word(a) ^ is_word(b));
}


_EOC_
    }

    my $caller_nvec = max map { ($_ + 1) * 2 } @multi_ncaps;

    #warn "caller nvec: $caller_nvec";

    if (!$no_main) {
        $src .= <<_EOC_;
int
main(void)
{
    int          i, rc, ovec[$caller_nvec], global = $global, matches;
    char        *p, *buf;
    size_t       len, bufsize, rest;
    double       best = -1;

    buf = malloc(BUFSIZE);
    if (buf == NULL) {
        perror("malloc");
        exit(1);
    }

    p = buf;
    len = 0;
    bufsize = BUFSIZE;
    rest = BUFSIZE;

    do {
        rc = fread(p, 1, rest, stdin);
        if (rc < rest) {
            if (ferror(stdin)) {
                perror("fread");
                exit(1);
            }

            /* must have reached eof */
            len += rc;
            break;
        }

        /* rc == rest */

        len += rc;

        if (feof(stdin)) {
            p += rc;
            break;
        }

        /* grow the buffer */
        rest = bufsize;
        bufsize <<= 1;
        buf = realloc(buf, bufsize);
        if (buf == NULL) {
            perror("malloc");
            exit(1);
        }

        p = buf + len;
    } while (1);

    /*
    if ($debug >= 2) {
        fprintf(stderr, "input string: %.*s\\n", (int) len, buf);
    }
    */

    printf("SRegex DFA proto ");

    /* memset(ovec, -1, sizeof(ovec)/sizeof(ovec[0])); */

    {
        /* the "volatile" keyword is just to avoid the C compiler from
         * optimizing our useless loop away.
         */
        size_t               rest;
        volatile unsigned    i;

        for (i = 0; i < $repeat; i++) {
            double               elapsed, begin, end;

            matches = 0;
            p = buf;
            rest = len;

            if ($timer) {
                begin = get_cpu_time();
                if (begin == -1) {
                    perror("get_cpu_time");
                    exit(2);
                }
            }

            do {
                rc = $func_name((u_char *) p, rest, ovec);

                if (rc >= 0) {
                    matches++;
                    p += ovec[1];
                    rest -= ovec[1];
                }

            } while (global && rc > 0);

            if ($timer) {
                end = get_cpu_time();
                if (end == -1) {
                    perror("get_cpu_time");
                    exit(2);
                }
                elapsed = end - begin;

                if (i == 0 || elapsed < best) {
                    best = elapsed;
                }
            }
        }
    }

    if (rc == NO_MATCH) {
        printf("no match");

    } else {
        printf("match");
_EOC_

    if ($nregexes != SINGLE_REGEX) {
        $src .= <<_EOC_;
        printf(" %d", (int) rc);
_EOC_
    }

    $src .= <<_EOC_;
        for (i = 0; i < $caller_nvec; i += 2) {
            printf(" (%d, %d)", ovec[i], ovec[i + 1]);
        }
    }

    if (best != -1) {
        printf(": %.05lf ms elapsed (%d matches found, $repeat repeated times).\\n",
               best * 1e3, matches);

    } else {
        printf("\\n");
    }

    return 0;
}


_EOC_
    }

    if (!$no_main) {
        $src .= "static ";
    }

    $src .= <<_EOC_;
/*
 * $func_name: the "ovec" array should be allocated by the caller with at
 * least $caller_nvec elements.
 */
int
$func_name(const u_char *const s, size_t len, int *const ovec)
{
    int      c;
    unsigned i = 0;
_EOC_

    {
        for (my $i = 0; $i < $caller_nvec; $i++) {
            $src .= "    int matched_$i = -1;\n";
        }

        if ($nregexes != SINGLE_REGEX) {
            $src .= "    int matched_id = NO_MATCH;  /* (pending) matched regex ID */\n";
        }
    }

    my $dfa_nodes = $dfa->{nodes};

    my $max_threads = 0;
    for my $node (@$dfa_nodes) {
        my $n = @{ $node->{states} };
        if ($n > $max_threads) {
            $max_threads = $n;
        }
    }

    $src .= "    /* for maximum $max_threads threads */\n";
    for (my $i = 0; $i < $max_threads; $i++) {
        for (my $j = 0; $j < $nvec; $j++) {
            my $var = "caps${i}_$j";
            $src .= "    int $var = -1;\n";
        }
    }

    for my $node (@$dfa_nodes) {
        next if defined $node->{assert_info} || $node->{accept};
        $src .= gen_c_from_dfa_node($node, $nvec);
    }

    $src .= <<"_EOC_";
}
_EOC_
    return $src;
}

sub gen_c_from_dfa_node ($$) {
    my ($node, $nvec) = @_;
    my $idx = $node->{idx};

    my $level = 1;
    my $src = '';

    my $label = gen_dfa_node_label($node);
    $label =~ s/\\n/ /g;

    if ($idx != 0) {
        $src .= "\nst$idx: {  /* DFA node $label */\n";
    } else {
        $src .= "\n    {  /* DFA node $label */\n";
    }

    my $edges = $node->{edges};

    $src .= qq{    fprintf(stderr, "* entering state $label (i=%d len=%d)\\n", i, (int) len);\n} if $debug;

    my $used_error;

    if (@$edges == 2) {
        # try to apply memchr optimization
        my ($a, $b) = @$edges;
        my $a_ranges = $a->{char_ranges};
        if (!$a->{to_accept}
            && @$a_ranges == 2
            && $a_ranges->[0] == $a_ranges->[1]
            && !defined $a->{target}{assert_info}
            && !$b->{target}{assert_info}
            && $b->{default_branch}
            && $b->{target} eq $node)
        {
            #warn "HIT: $re: $idx: ", gen_dfa_edge_label($node, $a);
            my $chr = $a_ranges->[0];

            $b->{memchr} = 1;
            my ($b_src) = gen_c_from_dfa_edge($node, $b, $level, $nvec, undef);
            delete $b->{memchr};

            $src .= <<_EOC_;
    {
        /* shortcut: search for a single char */
        const u_char *p;

        p = (const u_char *) memchr(s + i, $chr, len - i);
        if (unlikely(p == NULL)) {
            i = len;
            goto st${idx}_error;
        }

        i = p - s;
    }
_EOC_
            $used_error = 1;

            $src .= $b_src;

            $src .= <<_EOC_;
    i++;
    c = $chr;
_EOC_
            $a->{default_branch} = 1;
            my ($a_src) = gen_c_from_dfa_edge($node, $a, $level, $nvec, undef);
            delete $a->{default_branch};

            $src .= qq{    fprintf(stderr, "* entering state $label (i=%d len=%d)\\n", i, (int) len);\n} if $debug;
            $src .= $a_src;

            goto closing_state;
        }
    }

    my $gen_read_char = 1;

    if (@$edges >= 2) {
        # try to apply the bit-map multi-char search optimization
        # TODO: we need better heuristics to choose between branch tables and
        # bitmaps.
        my $last = $edges->[-1];
        if (!defined $last->{assert_info}
            && $last->{default_branch}
            && $last->{target} eq $node)
        {
            my $max_nchars = 100;
            my $min_nchars = 3;
            my $max_holes_ratio = 0.3;
            my $ok = 1;
            my $total_holes = 0;
            my $total_chars = 0;
            for (my $i = 0; $i < @$edges - 1; $i++) {
                my $e = $edges->[$i];
                if ($e->{to_accept} || defined $e->{target}{assert_info}) {
                    undef $ok;
                    last;
                }
                my $nchars = $e->{nchars};
                if ($total_chars + $nchars > $max_nchars) {
                    undef $ok;
                    last;
                }
                $total_chars += $nchars;
                $total_holes += $e->{nholes};
            }

            if ($ok) {
                if ($total_chars < $min_nchars) {
                    undef $ok;
                } elsif ($total_chars >= 5 && $total_holes / $total_chars <= $max_holes_ratio) {
                    #warn "DFA node $node->{idx}: small holes ratio: ",
                        #$total_holes / $total_chars, ", falling back to jump table";
                    undef $ok;
                }
            }

            if ($ok) {
                #warn "HIT bit-map: $re: $idx: ", gen_dfa_node_label($node);

                # generate the start byte bitmap
                my @bitmap;  # with 256 bits, 32 bytes.
                for (my $i = 0; $i < @$edges - 1; $i++) {
                    my $e = $edges->[$i];
                    my $ranges = $e->{char_ranges};
                    for (my $i = 0; $i < @$ranges; $i += 2) {
                        my ($a, $b) = ($ranges->[$i], $ranges->[$i + 1]);
                        for (my $c = $a; $c <= $b; $c++) {
                            my $idx = $c >> 3;
                            my $byte = $bitmap[$idx];
                            if (!defined $byte) {
                                $byte = 0;
                            }
                            $byte |= (1 << ($c & 7));
                            $bitmap[$idx] = $byte;
                        }
                    }
                }

                $last->{memchr} = 1;
                my ($last_handler_src) =
                    gen_c_from_dfa_edge($node, $last, $level, $nvec, undef);
                delete $last->{memchr};

                $src .= <<_EOC_;
    {
        /* shortcut: search for multiple chars with a bitmap. */

        static const u_char bitmap_$idx\[32] = {
_EOC_

                my $indent = " " x (4 * 3);
                for (my $i = 0; $i < 32; $i += 4) {
                    my ($a, $b, $c, $d) = ($bitmap[$i], $bitmap[$i + 1], $bitmap[$i + 2], $bitmap[$i + 3]);
                    $a //= 0;
                    $b //= 0;
                    $c //= 0;
                    $d //= 0;
                    $src .= $indent . "$a, $b, $c, $d";
                    if ($i + 4 != 32) {
                        $src .= ",\n";
                    } else {
                        $src .= "\n" . (" " x (4 * 2)) . "};\n\n";
                    }
                }

                # TODO: use assembly to do faster dword/qword scanning.
                $src .= <<_EOC_;
        for (; i < len; i++) {
            c = s[i];
            if ((bitmap_$idx\[c >> 3] & (1 << (c & 7))) != 0) {
                break;
            }
        }

        if (unlikely(i == len)) {
            goto st${idx}_error;
        }
    }

$last_handler_src
    i++;
_EOC_
                $used_error = 1;
                $edges->[-2]{default_branch} = 1;
                pop @$edges;  # FIXME: do not taint DFA
                undef $gen_read_char;
            }
        }
    }

    my $use_switch;
    if (@$edges >= 2) {
        # try to apply switch/case optimization
        my $count = 0;
        my $threshold = 100;
        #warn "edges for node ", $node->{idx}, ": ", scalar @$edges;
        for my $edge (@$edges) {
            my $ranges = $edge->{char_ranges};
            if (defined $ranges) {
                #warn "check edge ", gen_dfa_edge_label($node, $edge), " w/ ",
                    #scalar @$ranges, " ranges";
                #warn "ranges: @$ranges";
                my $nchars = $edge->{nchars};
                if ($count + $nchars <= $threshold) {
                    $count += $nchars;
                    $edge->{use_case} = 1;
                    next;
                }
            }
            last;
        }
        #warn "$count";
        if ($count >= 2 && $count <= $threshold) {
            #warn "HIT $count";
            $use_switch = 1;
        }
    }

    #undef $use_switch;

    my $to_accept;

    if ($gen_read_char && @$edges) {
        if ($edges->[0]{to_accept}) {
            $src .= "    c = i < len ? s[i] : -1;\n    i++;\n";
            $to_accept = $edges->[0]{target};

        } else {
            $src .= <<"_EOC_";
    if (unlikely(i >= len)) {
        i++;
        goto st${idx}_error;
    }

    c = s[i++];
_EOC_
            $used_error = 1;
        }

        if ($debug) {
            $src .= qq{    fprintf(stderr, "reading new char %d (offset %d)\\n", c, i - 1);\n};
        }
    }

    if (!$to_accept && $use_switch) {
        $src .= "    switch (c) {\n";
    }

    my $seen_accept;
    for my $edge (@$edges) {
        my $edge_src;
        ($edge_src, $to_accept, $use_switch) = gen_c_from_dfa_edge($node, $edge, $level, $nvec, $use_switch);

        $src .= $edge_src;

        if ($to_accept) {
            $seen_accept = $to_accept;
        }

        if ($to_accept && @$edges > 1) {
            $src .= "    if (c != -1) {\n";
            if ($use_switch) {
                $src .= "        switch (c) {\n";
            }
            $level++;
        }
    }

    if ($use_switch) {
        $src .= "    default:\n        break;\n    }\n";
    }

    if ($seen_accept) {
        if (@$edges > 1) {
            $src .= "    }\n";
            $level--;
        }

        if ($debug) {
            my $e = $edges->[0];
            die unless $e->{to_accept};
            my $target = $e->{target};
            my $label = gen_dfa_node_label($target);
            $label =~ s/\\n/ /g;
            $src .= <<_EOC_;
    fprintf(stderr, "* entering accept state $label (i=%d len=%d)\\n", i, (int) len);
_EOC_
        }
    }

closing_state:

    $src .= "    }  /* end state */\n\n";

    if ($used_error) {
        $src .= "st${idx}_error:\n\n";
    }

    my $indent = '';
    if (!$seen_accept) {
        $src .= "    if (matched_0 != -1) {\n";
        $indent = '    ';
    }

    my $ret;
    if ($nregexes == SINGLE_REGEX) {
        $ret = "MATCHED";
    } else {
        $ret = "matched_id";
    }

    {
        my $caller_nvec = max map { ($_ + 1) * 2 } @multi_ncaps;

        my ($from_vec_id, $to_vec_id);
        if ($nregexes == SINGLE_REGEX) {
            ($from_vec_id, $to_vec_id) = (0, $nvec);
        } elsif ($seen_accept) {
            ($from_vec_id, $to_vec_id) = @{ $seen_accept->{accept} };
        } else {
            ($from_vec_id, $to_vec_id) = (0, $caller_nvec);
        }

        for (my ($i, $j) = (0, $from_vec_id); $j < $to_vec_id; $i++, $j++) {
            my $assign = "    ovec[$i] = matched_$i;";
            $src .= $indent . "$assign\n";
            if ($debug > 1) {
                $src .= $indent . qq{    fprintf(stderr, "$assign\\n");\n};
            }
        }
    }

    $src .= $indent . "    return $ret;  /* fallback */\n";

    if (!$seen_accept) {
        $src .= <<'_EOC_';
    }
    return NO_MATCH;
_EOC_
    }

    return $src;
}

sub gen_c_from_dfa_edge ($$$$$) {
    my ($from_node, $edge, $level, $nvec, $use_switch) = @_;

    my $from_node_idx = $from_node->{idx};

    my $src = '';
    my @indents = (" " x (4 * $level), " " x (4 * ($level + 1)));
    my $indent_idx = 0;

    my $ranges = $edge->{char_ranges};
    my $target = $edge->{target};
    my $to_accept = $edge->{to_accept} ? $target : undef;
    my $default_br = $edge->{default_branch};

    #warn "to accept: $to_accept";

    my $new_use_switch;
    if ($use_switch && !$edge->{use_case}) {
        $src .= $indents[$indent_idx] . "default:\n";
        $src .= $indents[$indent_idx] . "    break;\n";
        $src .= $indents[$indent_idx] . "}\n";
        undef $use_switch;
    } else {
        $new_use_switch = $use_switch;
    }

    my @cond;
    my $right_is_word; # 0 means always not a word, 1 means always a word, and -1 uncertain
    if (defined $ranges && !$edge->{shadowed}) {
        for (my $i = 0; $i < @$ranges; $i += 2) {
            my ($a, $b) = ($ranges->[$i], $ranges->[$i + 1]);

            if (!defined $right_is_word || $right_is_word != -1) {
                my $s = join "", chr($a) .. chr($b);
                if ($s =~ /^\w+$/) {
                    $right_is_word = !defined $right_is_word || $right_is_word == 1 ? 1 : -1;
                } elsif ($s =~ /^\W+$/) {
                    $right_is_word = !defined $right_is_word || $right_is_word == 0 ? 0 : -1;
                } else {
                    $right_is_word = -1;
                }
            }

            if ($use_switch) {
                for my $c ($a .. $b) {
                    push @cond, $c;
                }
            } else {
                if ($a == $b) {
                    push @cond, "c == $a";
                } else {
                    push @cond, "c >= $a && c <= $b";
                }
            }
        }
    }

    #$right_is_word = -1;

    if (@cond) {
        if ($use_switch) {
            if ($default_br) {
                $src .= $indents[$indent_idx] . "default: {\n";
                #$src .= $indents[$indent_idx] . "    /* " . join(", ", @cond) . " */\n";
                undef $new_use_switch;

            } else {
                my $i = 0;
                for my $cond (@cond) {
                    $src .= $indents[$indent_idx] . "case $cond:";
                    if (++$i == @cond) {
                        $src .= " {\n";
                    } else {
                        $src .= "\n";
                    }
                }
            }

            $indent_idx++;

        } else {
            my $cond;
            if (@cond == 1) {
                $cond = $cond[0];
            } else {
                $cond = join " || ", map { "($_)" } @cond;
            }

            if ($default_br) {
                $src .= $indents[$indent_idx] . "/* $cond */\n";
            } else {
                $src .= $indents[$indent_idx] . "if ($cond) {\n";
            }
            $indent_idx++ if !$default_br;
        }

        my $sibling_assert_settings = $edge->{check_to_accept_sibling};
        if (defined $sibling_assert_settings) {
            my $indent = $indents[$indent_idx];
            $src .= $indent . "if (asserts == $sibling_assert_settings) {\n";

            my ($ret, $accept_state);
            if ($nregexes == SINGLE_REGEX) {
                $ret = "MATCHED";
            } else {
                my $dfa_edges = $from_node->{edges};
                my $edge = $dfa_edges->[0];
                die unless $edge->{to_accept};
                $accept_state = $edge->{target};
                if (defined $accept_state->{assert_info}) {
                    $accept_state = $accept_state->{edges}[0]{target};
                }
                $ret = "matched_id";
            }

            my ($from_vec_id, $to_vec_id);

            if (defined $accept_state) {
                ($from_vec_id, $to_vec_id) = @{ $accept_state->{accept} };
            } else {
                ($from_vec_id, $to_vec_id) = (0, $nvec);
            }

            for (my ($i, $j) = (0, $from_vec_id); $j < $to_vec_id; $i++, $j++) {
                $src .= $indent . "    ovec[$i] = matched_$i;\n";
            }

            $src .= $indent . "    return $ret;\n";
            $src .= $indent . "}\n";

        } else {
            my $shadowing = $edge->{shadowing};
            if (defined $shadowing) {
                my $indent = $indents[$indent_idx];
                $src .= $indent . "if (asserts != 1) { /* shadowed DFA edge */\n";
                my ($inner, $to_accept) = gen_c_from_dfa_edge($from_node, $shadowing,
                                                              $level + 2, $nvec, $use_switch);
                if (defined $inner) {
                    $src .= $inner;
                }
                die if $to_accept;
                $src .= $indent . "}\n";
            }
        }
    }

    my $left_is_word = $from_node->{left_is_word};
    my $left_is_ln_start = $from_node->{left_is_ln_start};

    #warn "left is ln start: ", $left_is_ln_start;

    my $assert_info = $target->{assert_info};
    my $indent = $indents[$indent_idx];
    if (defined $assert_info) {
        my $asserts = $assert_info->{asserts};
        $src .= $indent . "uint64_t asserts = 0;\n";
        my $min_len = $from_node->{min_len} // die;
        for my $assert (sort keys %$asserts) {
            my $idx = $asserts->{$assert};
            if ($assert eq '^') {
                #warn "found ^: $from_node->{start}: [$left_is_ln_start]";
                if ($from_node->{start}) {
                    #warn "HIT start";
                    $src .= $indent . "asserts |= 1 << $idx;\n";
                } elsif (defined $left_is_ln_start && $left_is_ln_start != -1) {
                    #warn "HIT left is ln start: $left_is_ln_start ",
                    #gen_dfa_node_label($from_node), " => ",
                    #gen_dfa_node_label($edge->{target});

                    if ($left_is_ln_start == 1) {
                        $src .= $indent . 'asserts |= (1 << ' . "$idx);\n";
                    } else {
                        # do nothing, since the result is always 0.
                    }

                } elsif ($min_len >= 1) {
                    $src .= $indent . 'asserts |= (s[i - 2] == 10) << ' . "$idx;\n";
                } else {
                    $src .= $indent . 'asserts |= (i == 1 || (i >= 2 && s[i - 2] == 10)) << '
                           . "$idx;\n";
                }
            } elsif ($assert eq '$') {
                $src .= $indent . 'asserts |= (c == -1 || c == 10) << ' . "$idx;\n";
            } elsif ($assert eq '\b') {
                #warn "right is word: $right_is_word";
                if (defined $right_is_word && $right_is_word != -1) {
                    #if (defined $left_is_word && $left_is_word != -1) {
                        #warn "HIT! $left_is_word vs $right_is_word";
                    #}

                    if ($right_is_word == 1) {  # left char must not be a word
                        if (defined $left_is_word && $left_is_word != -1) {
                            #warn "HIT";
                            if ($left_is_word == 0) {
                                $src .= "asserts |= " . (1 << $idx) . ";\n";
                            } else {
                                # do nothing, since it's "asserts |= 0;".
                            }

                        } else {
                            if ($min_len >= 1) {
                                $src .= $indent . 'asserts |= !is_word(s[i - 2]) << ' . "$idx;\n";
                            } else {
                                $src .= $indent . 'asserts |= (i >= 2 ? !is_word(s[i - 2]) : 1) << '
                                       . "$idx;\n";
                            }
                        }

                    } else {  # left char must be a word
                        if (defined $left_is_word && $left_is_word != -1) {
                            if ($left_is_word == 1) {
                                $src .= "asserts |= " . (1 << $idx) . ";\n";
                            } else {
                                # do nothing, since it's "asserts |= 0;".
                            }

                        } else {
                            if ($min_len >= 1) {
                                $src .= $indent . 'asserts |= is_word(s[i - 2]) << '
                                       . "$idx;\n";
                            } else {
                                $src .= $indent . 'asserts |= (i >= 2 ? is_word(s[i - 2]) : 0) << '
                                       . "$idx;\n";
                            }
                        }
                    }

                } else {
                    if (defined $left_is_word && $left_is_word != -1) {
                        if ($left_is_word == 1) {  # right char must not be a word
                            $src .= $indent . 'asserts |= !is_word(c) << ' . "$idx;\n";
                        } else {  # right char must be a word
                            $src .= $indent . 'asserts |= is_word(c) << ' . "$idx;\n";
                        }

                    } else {
                        if ($min_len >= 1) {
                            $src .= $indent . 'asserts |= is_word_boundary(s[i - 2], c) << '
                                   . "$idx;\n";
                        } else {
                            $src .= $indent . 'asserts |= is_word_boundary(i >= 2 ? s[i - 2] : -1, c) << '
                                   . "$idx;\n";
                        }
                    }
                }
            } elsif ($assert eq '\B') {
                if ($min_len >= 1) {
                    $src .= $indent . 'asserts |= !is_word_boundary(s[i - 2], c) << '
                           . "$idx;\n";
                } else {
                    $src .= $indent . 'asserts |= !is_word_boundary(i >= 2 ? s[i - 2] : -1, c) << '
                           . "$idx;\n";
                }
            } elsif ($assert eq '\A') {
                $src .= $indent . 'asserts |= (i == 1) << '
                                   . "$idx;\n";
            } elsif ($assert eq '\z') {
                $src .= $indent . 'asserts |= (c == -1) << ' . "$idx;\n";
            } else {
                die "TODO";
            }
            $src .= $indent . qq{fprintf(stderr, "assertion $assert test result: %d, idx = $idx, i = %d, c = %d\\n", asserts, i, c);\n}
                if $debug;
        }

        my $assert_edges = $target->{edges};

        #warn "assert edges: $assert_edges\n";

        #warn "$edge: ", $target->{max_assert_settings}, " vs ", scalar @$assert_edges;
        my $use_default = (@$assert_edges == $target->{max_assert_settings} + 1);
        for my $subedge (@$assert_edges) {
            my $assert_settings = $subedge->{assert_settings};
            #die unless ref $assert_settings;
            my $target = $subedge->{target};
            my $indent2;
            if ($use_default && $subedge eq $assert_edges->[-1]) {
                $src .= $indent . "{ /* asserts == $assert_settings */\n";
            } else {
                $src .= $indent . "if (asserts == $assert_settings) {\n";
            }
            $indent2 = $indent . (" " x 4);
            if ($target->{accept}) {
                $to_accept = $target;
            }
            $src .= gen_capture_handler_c_code($subedge, $to_accept, $indent2, $nvec);
            my $to = $target->{idx};
            if (!$to_accept) {
                $src .= $indent2 . "goto st$to;\n";
            }
            $src .= $indent . "}\n";
        }

    } else {
        # normal DFA edge w/o assertions

        $src .= gen_capture_handler_c_code($edge, $to_accept, $indent, $nvec);

        my $to = $target->{idx};
        if (!$to_accept && !$edge->{memchr}) {
            if (!defined $to) {
                warn Dumper($edge);
                croak Dumper($target);
            }
            $src .= $indent . "goto st$to;\n";
        }
    }

    if (@cond) {
        if (!$default_br && !$use_switch) {
            $indent_idx--;
            $src .= $indents[$indent_idx] . "}\n";
        } elsif ($use_switch) {
            $src .= $indents[$indent_idx] . "break;\n";
            $src .= $indents[$indent_idx] . "}\n";
            $indent_idx--;
            if (!$new_use_switch) {
                $src .= $indents[$indent_idx] . "}\n";
            }
        }
    }

    return $src, $to_accept, $new_use_switch;
}

sub gen_capture_handler_c_code ($$$$) {
    my ($edge, $to_accept, $indent, $nvec) = @_;

    my $src = '';
    my $target = $edge->{target};
    my $mappings = $edge->{capture_mappings};
    my $nfa_edges = $edge->{nfa_edges};
    my $vec_range = defined $to_accept ? $to_accept->{accept} : undef;

    my %echo_values;
    my (%to_save_rows, %overwritten, @stores, %to_be_stored);
    for my $mapping (@$mappings) {
        my ($from_row, $to_row) = @$mapping;

        my $nfa_edge = $nfa_edges->[$to_row];
        for my $pc (@$nfa_edge) {
            my $bc = $bytecodes[$pc];
            my $bcname = opcode($bc);
            if ($bcname eq 'save') {
                my $id = $bc->[1];
                if ($to_accept) {
<<<<<<< HEAD
                    #warn "save id: $id, caps range: @$vec_range";
                    my $i = $id - $vec_range->[0];
                    die if $i < 0;
                    push @stores, "matched_$i = i - 1;";
=======
                    push @stores, "matched_$id = i - 1;";
                    $to_be_stored{"$to_row-$id"} = 1;
>>>>>>> ccb98114
                    if ($debug > 1) {
                        $echo_values{"matched_$i"} = 1;
                    }
                } else {
                    my $to_var = "caps${to_row}_$id";
                    push @stores, "$to_var = i - 1;";
                    $to_be_stored{"$to_row-$id"} = 1;
                    if ($debug > 1) {
                        $echo_values{$to_var} = 1;
                    }
                }
            } elsif ($bcname eq 'assert') {
                #warn "TODO: assertions";
            }
        }

        if (!$to_accept && $from_row != $to_row) {
            if ($overwritten{$from_row}) {
                $to_save_rows{$from_row} = 1;
            }
            if (!$to_be_stored{$to_row}) {
                $overwritten{$to_row} = 1;
            }
        }
    }

    %overwritten = ();

    my @transfers;
    for my $mapping (@$mappings) {
        my ($from_row, $to_row) = @$mapping;

        if ($to_accept) {
            my $t = $indent . "/* transfer caps from row $from_row to matched */\n";
<<<<<<< HEAD
            for (my $i = $vec_range->[0]; $i < $vec_range->[1]; $i++) {
                my $id = $i - $vec_range->[0];
                $t .= $indent . "matched_$id = caps${from_row}_$i;\n";
                if ($debug > 1) {
                    $echo_values{"matched_$id"} = 1;
=======
            for (my $i = 0; $i < $nvec; $i++) {
                if (!$to_be_stored{"$to_row-$i"}) {
                    $t .= $indent . "matched_$i = caps${from_row}_$i;\n";
                    if ($debug > 1) {
                        $echo_values{"matched_$i"} = 1;
                    }
>>>>>>> ccb98114
                }
            }
            push @transfers, $t;

        } elsif ($from_row != $to_row) {
            my $t = $indent . "/* transfer caps from row $from_row to row $to_row */\n";
            for (my $i = 0; $i < $nvec; $i++) {
                if (!$to_be_stored{"$to_row-$i"}) {
                    my $to_var = "caps${to_row}_$i";
                    if ($to_save_rows{$to_row}) {
                        $t .= $indent . "tmp${to_row}_$i = $to_var;\n";
                    }
                    my $from_var;
                    if ($overwritten{$from_row} && !$to_be_stored{"$from_row-$i"}) {
                        $from_var = "tmp${from_row}_$i";
                    } else {
                        $from_var = "caps${from_row}_$i";
                    }
                    $t .= $indent . "$to_var = $from_var;\n";
                    if ($debug > 1) {
                        $echo_values{$to_var} = 1;
                    }
                }
            }
            $overwritten{$to_row} = 1;
            push @transfers, $t;
        }

    }

    if (@transfers) {
        if (%to_save_rows) {
            $src .= $indent . "{\n";
            my @tmp;
            for my $row (sort keys %to_save_rows) {
                for (my $i = 0; $i < $nvec; $i++) {
                    if (!$to_be_stored{"$row-$i"}) {
                        push @tmp, "tmp${row}_$i";
                    }
                }
            }
            $src .= $indent . "int " .  join(", ", @tmp) . ";\n";
        }
        $src .= join "", @transfers;
        if ($debug > 1) {
            $src .= join "", map { (my $s = $_) =~ s/"/\\"/g;
                                   $s =~ s/\n/\\n/g;
                                   qq/${indent}fprintf(stderr, "$s\\n");\n/;
                                 } @transfers;
        }
        if (%to_save_rows) {
            $src .= $indent . "}\n";
        }
    }

    if (@stores) {
        $src .= $indent . "/* capture stores */\n";
        $src .= $indent . join("\n$indent", @stores) . "\n";
        if ($debug > 1) {
            $src .= $indent . qq{fprintf(stderr, "$indent/* capture stores */\\n");\n};
            $src .= $indent . join "\n$indent",
                                    map { (my $s = $_) =~ s/"/\\"/g;
                                          $s =~ s/\n/\\n/g;
                                          qq/fprintf(stderr, "$indent$s\\n");\n/;
                                        } @stores;
        }
    }

    if ($vec_range && $nregexes != SINGLE_REGEX) {
        my $re_id = $vec_range->[2];
        $src .= $indent . "matched_id = $re_id;\n";
        if ($debug > 1) {
            $src .= $indent . qq{fprintf(stderr, "\n${indent}matched_id = $re_id;\\n");\n};
        }
    }

    if (%echo_values) {
        if (@stores) {
            $src .= $indent . qq/fprintf(stderr, "\\n");/;
        }
        for my $var (sort keys %echo_values) {
            $src .= $indent . qq/fprintf(stderr, "${indent}$var: %d\\n", $var);\n/;
        }
    }

    return $src;
}

sub usage ($) {
    my $rc = shift;
    my $msg = <<"_EOC_";
Usage:
    re.pl [options] <regex> <string>
    re.pl [options] --stdin <regex> < input-file

Options:
    -c              compile only and do not link an executable from the
                    output C program and run it automatically.

    --cc=NAME       specify the name of the C compiler used to compile
                    the generated C code for the regex. a full path
                    can be accepted too. default to "cc".

    --debug=LEVEL   specify the debug output level; valid values are
                    0, 1, and 2.

    --flags=FLAGS   specify extra regex flags like "i".

    --func-name=NAME
                    specify the C match function name (default to "match").

    -g              perform global search (similar to Perl's /g mode).

    --header=FILE   specify extra C header file to include (multiple instances
                    of this option are supported).

    --help          show this usage.

    --no-main       exclude a C main function in the C output.
    --out=FILE      specify the output executable file generated by the
                    C compiler.

    --repeat=N      repeat the operations for N times (default to 3) and also
                    pick the best timing result if the --timer option is
                    specified.

    --timer         insert timer code for the match routine in the compiled
                    program.

    --stdin         accept the subject string (to be matched) from the
                    stdin device instead of the second command-line
                    argument.
_EOC_
    if ($rc) {
        warn $msg;
        exit $rc;
    }
    print $msg;
    exit 0;
}

sub dump_code ($) {
    my ($code) = @_;
    my $ln = 1;
    (my $str = $code) =~ s/^/sprintf("%3s ", $ln++)/gem;
    return $str;
}

sub count_chars_and_holes_in_ranges ($) {
    my ($ranges) = @_;
    return (0, 0) unless defined $ranges;
    my $count = 0;
    my $holes = 0;
    my $prev_b;
    my $n = @$ranges;
    for (my $i = 0; $i < $n; $i += 2) {
        my ($a, $b) = ($ranges->[$i], $ranges->[$i + 1]);
        $count += $b - $a + 1;
        if (defined $prev_b) {
            $holes += $a - $prev_b - 1;
        }
        $prev_b = $b;
    }
    return ($count, $holes);
}

sub analyze_dfa ($) {
    my ($dfa) = @_;

    my $dfa_nodes = $dfa->{nodes};

    # compute min/max length of input string consumed for each DFA node.
    for my $node (@$dfa_nodes) {
        if ($node->{start}) {
            $node->{min_len} = 0;
        }
        #$node->{max_len} = 0;
    }

    my $changes;
    do {{
        $changes = 0;
        for my $node (@$dfa_nodes) {
            #warn "=== checking node $node->{idx}";
            my $min = $node->{min_len};
            #my $max = $node->{max_len};
            my $edges = $node->{edges};
            my @all_edges = @$edges;
            for (my $i = 0; $i < @all_edges; $i++) {
                my $edge = $all_edges[$i];
                my $target = $edge->{target};
                if (defined $edge->{shadowing}) {
                    push @all_edges, $edge->{shadowing};
                }
                #warn "--- checking target $target->{idx}";
                my $min2 = $target->{min_len};
                #my $max2 = $target->{max_len};
                my $delta;
                if (defined $edge->{char_ranges}) {
                    # must consume a char
                    $delta = 1;
                } else {
                    $delta = 0;
                }

                if (defined $min) {
                    if (!defined $min2 || $min + $delta < $min2) {
                        $target->{min_len} = $min + $delta;
                        #warn "set node $target->{idx}'s min_len to ", $target->{min_len};
                        $changes++;
                    } else {
                        #warn "nothing to be done for node $target->{idx}";
                    }
                } else {
                    #warn "nothing to be done for node $target->{idx}";
                }

=begin comment

                if ($target eq $node || !defined $max) {
                    if (defined $max2) {
                        #warn "set node $target->{idx}'s max_len to Inf";
                        undef $target->{max_len};
                        $changes++;
                    } else {
                        #warn "nothing to be done for node $target->{idx}";
                    }

                } else {
                    if (defined $max2 && $max + $delta > $max2) {
                        $target->{max_len} = $max + $delta;
                        #warn "set node $target->{idx}'s max_len to ", $target->{max_len};
                        $changes++;
                    } else {
                        #warn "nothing to be done for node $target->{idx}";
                    }
                }

=end comment

=cut
            }  # for
        }  # for
        #warn "iteration done: $changes";
    }} while ($changes > 0);

    $changes = 0;
    for my $node (@$dfa_nodes) {
        if (!defined $node->{min_len}) {
            # remove unreachable nodes
            $changes++;
            undef $node;
        }
    }

    if ($changes > 0) {
        #warn "removed $changes unreacheable nodes.\n";
        @$dfa_nodes = grep { defined } @$dfa_nodes;
    }
}

sub gen_ovec_id_range ($) {
    my ($states) = @_;
    my $pc;
    for my $state (@$states) {
        if (!defined $pc) {
            $pc = $state;
        } elsif ($pc != $state) {
            die "$pc != $state, ", opcode($bytecodes[$pc]), " vs ",
                opcode($bytecodes[$state]);
        }
    }

    my $bc = $bytecodes[$pc];
    die $bc if !ref $bc;
    die if !defined $bc->[1];
    die unless $bc->[0] eq 'match';
    my $re_id = $bc->[1];

    my $from_vec_id = 0;
    my $to_vec_id;

    for (my $i = 0; $i < $re_id; $i++) {
        $from_vec_id += ($multi_ncaps[$i] + 1) * 2;
    }
    my $target_vec_count = ($multi_ncaps[$re_id] + 1) * 2;
    $to_vec_id = $from_vec_id + $target_vec_count;

    return $from_vec_id, $to_vec_id, $re_id;
}<|MERGE_RESOLUTION|>--- conflicted
+++ resolved
@@ -2814,15 +2814,11 @@
             if ($bcname eq 'save') {
                 my $id = $bc->[1];
                 if ($to_accept) {
-<<<<<<< HEAD
                     #warn "save id: $id, caps range: @$vec_range";
                     my $i = $id - $vec_range->[0];
                     die if $i < 0;
                     push @stores, "matched_$i = i - 1;";
-=======
-                    push @stores, "matched_$id = i - 1;";
                     $to_be_stored{"$to_row-$id"} = 1;
->>>>>>> ccb98114
                     if ($debug > 1) {
                         $echo_values{"matched_$i"} = 1;
                     }
@@ -2857,20 +2853,13 @@
 
         if ($to_accept) {
             my $t = $indent . "/* transfer caps from row $from_row to matched */\n";
-<<<<<<< HEAD
             for (my $i = $vec_range->[0]; $i < $vec_range->[1]; $i++) {
-                my $id = $i - $vec_range->[0];
-                $t .= $indent . "matched_$id = caps${from_row}_$i;\n";
-                if ($debug > 1) {
-                    $echo_values{"matched_$id"} = 1;
-=======
-            for (my $i = 0; $i < $nvec; $i++) {
                 if (!$to_be_stored{"$to_row-$i"}) {
-                    $t .= $indent . "matched_$i = caps${from_row}_$i;\n";
+                    my $id = $i - $vec_range->[0];
+                    $t .= $indent . "matched_$id = caps${from_row}_$i;\n";
                     if ($debug > 1) {
-                        $echo_values{"matched_$i"} = 1;
+                        $echo_values{"matched_$id"} = 1;
                     }
->>>>>>> ccb98114
                 }
             }
             push @transfers, $t;
