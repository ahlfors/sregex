
/*
 * Copyright 2012 Yichun "agentzh" Zhang
 * Copyright 2007-2009 Russ Cox.  All Rights Reserved.
 * Use of this source code is governed by a BSD-style
 * license that can be found in the LICENSE file.
 */


#ifndef DDEBUG
#define DDEBUG 0
#endif
#include <sregex/ddebug.h>


#include <sregex/sre_vm_thompson.h>
#include <sregex/sre_capture.h>
#include <sregex/sre_vm_bytecode.h>


<<<<<<< HEAD
static void sre_vm_thompson_add_thread(sre_vm_thompson_ctx_t *ctx,
    sre_vm_thompson_thread_list_t *l, sre_instruction_t *pc, sre_char *sp);
=======
typedef struct {
    sre_instruction_t       *pc;
    unsigned                 seen_word; /* :1 */
} sre_vm_thompson_thread_t;


typedef struct {
    sre_uint_t                  count;
    sre_vm_thompson_thread_t    threads[1];
} sre_vm_thompson_thread_list_t;


struct sre_vm_thompson_ctx_s {
    sre_pool_t          *pool;
    sre_program_t       *program;
    unsigned             tag;
    sre_char            *buffer;

    sre_vm_thompson_thread_list_t       *current_threads;
    sre_vm_thompson_thread_list_t       *next_threads;

    unsigned             first_buf;     /* :1 */
};


static void sre_vm_thompson_add_thread(sre_vm_thompson_ctx_t *ctx,
    sre_vm_thompson_thread_list_t *l, sre_instruction_t *pc, sre_char *sp);
static sre_vm_thompson_thread_list_t *sre_vm_thompson_create_thread_list(
    sre_pool_t *pool, sre_uint_t size);

>>>>>>> ee42c2a7


SRE_API sre_vm_thompson_ctx_t *
sre_vm_thompson_create_ctx(sre_pool_t *pool, sre_program_t *prog)
{
    sre_uint_t                       len;
    sre_vm_thompson_ctx_t           *ctx;
    sre_vm_thompson_thread_list_t   *clist, *nlist;

    ctx = sre_palloc(pool, sizeof(sre_vm_thompson_ctx_t));
    if (ctx == NULL) {
        return NULL;
    }

    ctx->pool = pool;
    ctx->program = prog;

    len = prog->len;

    clist = sre_vm_thompson_create_thread_list(pool, len);
    if (clist == NULL) {
        return NULL;
    }

    ctx->current_threads = clist;

    nlist = sre_vm_thompson_create_thread_list(pool, len);
    if (nlist == NULL) {
        return NULL;
    }

    ctx->next_threads = nlist;

    ctx->tag = prog->tag + 1;
    ctx->first_buf = 1;

    return ctx;
}


SRE_API sre_int_t
sre_vm_thompson_exec(sre_vm_thompson_ctx_t *ctx, sre_char *input, size_t size,
    unsigned eof)
{
    sre_char                        *sp, *last;
    sre_uint_t                       i, j;
    unsigned                         in;
    sre_program_t                   *prog;
    sre_vm_range_t                  *range;
    sre_instruction_t               *pc;
    sre_vm_thompson_thread_t        *t;
    sre_vm_thompson_thread_list_t   *clist, *nlist, *tmp;

    prog = ctx->program;
    clist = ctx->current_threads;
    nlist = ctx->next_threads;
    ctx->buffer = input;

    if (ctx->first_buf) {
        ctx->first_buf = 0;
        sre_vm_thompson_add_thread(ctx, clist, prog->start, input);
    }

    last = input + size;

    for (sp = input; sp < last || (eof && sp == last); sp++) {
        dd("=== pos %d (char %d).\n", (int)(sp - input),
           (sp < last) ? (*sp & 0xFF) : 0);

        if (clist->count == 0) {
            break;
        }

        /* printf("%d(%02x).", (int)(sp - input), *sp & 0xFF); */

        ctx->tag++;

        for (i = 0; i < clist->count; i++) {
            t = &clist->threads[i];
            pc = t->pc;

            dd("--- #%u: pc %d: opcode %d\n", ctx->tag, (int)(pc - prog->start),
               pc->opcode);

            switch (pc->opcode) {
            case SRE_OPCODE_IN:
                if (sp == last) {
                    break;
                }

                in = 0;
                for (j = 0; j < pc->v.ranges->count; j++) {
                    range = &pc->v.ranges->head[j];

                    dd("testing %d for [%d, %d] (%u)", *sp, (int) range->from,
                       (int) range->to, (unsigned) j);

                    if (*sp >= range->from && *sp <= range->to) {
                        in = 1;
                        break;
                    }
                }

                if (!in) {
                    break;
                }

                sre_vm_thompson_add_thread(ctx, nlist, pc + 1, sp + 1);
                break;

            case SRE_OPCODE_NOTIN:
                if (sp == last) {
                    break;
                }

                in = 0;
                for (j = 0; j < pc->v.ranges->count; j++) {
                    range = &pc->v.ranges->head[j];

                    dd("testing %d for [%d, %d] (%u)", *sp, (int) range->from,
                       (int) range->to, (unsigned) j);

                    if (*sp >= range->from && *sp <= range->to) {
                        in = 1;
                        break;
                    }
                }

                if (in) {
                    break;
                }

                sre_vm_thompson_add_thread(ctx, nlist, pc + 1, sp + 1);
                break;

            case SRE_OPCODE_CHAR:
                if (sp == last || *sp != pc->v.ch) {
                    break;
                }

                sre_vm_thompson_add_thread(ctx, nlist, pc + 1, sp + 1);
                break;

            case SRE_OPCODE_ANY:
                if (sp == last) {
                    break;
                }

                sre_vm_thompson_add_thread(ctx, nlist, pc + 1, sp + 1);
                break;

            case SRE_OPCODE_ASSERT:
                switch (pc->v.assertion_type) {
                case SRE_REGEX_ASSERT_SMALL_Z:
                    if (sp != last) {
                        break;
                    }

                    goto assertion_hold;

                case SRE_REGEX_ASSERT_DOLLAR:
                    if (sp != last && *sp != '\n') {
                        break;
                    }

                    goto assertion_hold;

                case SRE_REGEX_ASSERT_BIG_B:
                    if (t->seen_word ^ (sp != last && sre_isword(*sp))) {
                        dd("\\B assertion failed: %u %c", t->seen_word, *sp);
                        break;
                    }

                    dd("\\B assertion passed: %u %c", t->seen_word, *sp);

                    goto assertion_hold;


                case SRE_REGEX_ASSERT_SMALL_B:
                    dd("seen word: %d, sp == last: %d, char=%d",
                       t->seen_word, sp == last, sp == last ? 0 : *sp);
                    if ((t->seen_word
                        ^ (sp != last && sre_isword(*sp))) == 0)
                    {
                        dd("\\b assertion failed: %u %c, cur is word: %d, "
                           "pc=%d",
                           (int) t->seen_word, sp == last ? 0 : *sp,
                           sp != last && sre_isword(*sp),
                           (int) (pc - ctx->program->start));
                        break;
                    }

                    dd("\\b assertion passed: %u %c", (int) t->seen_word,
                       sp != last ? *sp : 0);

                    goto assertion_hold;

                default:
                    /* impossible to reach here */
                    break;
                }

                break;

assertion_hold:
                ctx->tag--;
                sre_vm_thompson_add_thread(ctx, clist, pc + 1, sp);
                ctx->tag++;
                break;

            case SRE_OPCODE_MATCH:
                prog->tag = ctx->tag;
                return SRE_OK;

            default:
                /*
                 * Jmp, Split, Save handled in addthread, so that
                 * machine execution matches what a backtracker would do.
                 * This is discussed (but not shown as code) in
                 * Regular Expression Matching: the Virtual Machine Approach.
                 */
                break;
            } /* switch */
        } /* for */

        /* printf("\n"); */

        tmp = clist;
        clist = nlist;
        nlist = tmp;

        nlist->count = 0;
        if (sp == last) {
            break;
        }
    } /* for */

    prog->tag = ctx->tag;

    ctx->current_threads = clist;
    ctx->next_threads = nlist;

    if (eof) {
        return SRE_DECLINED;
    }

    return SRE_AGAIN;
}


static void
sre_vm_thompson_add_thread(sre_vm_thompson_ctx_t *ctx,
    sre_vm_thompson_thread_list_t *l, sre_instruction_t *pc, sre_char *sp)
{
    uint8_t                          seen_word = 0;
    sre_vm_thompson_thread_t        *t;

    if (pc->tag == ctx->tag) {  /* already on list */
        return;
    }

    pc->tag = ctx->tag;

    switch (pc->opcode) {
    case SRE_OPCODE_JMP:
        sre_vm_thompson_add_thread(ctx, l, pc->x, sp);
        return;

    case SRE_OPCODE_SPLIT:
        sre_vm_thompson_add_thread(ctx, l, pc->x, sp);
        sre_vm_thompson_add_thread(ctx, l, pc->y, sp);
        return;

    case SRE_OPCODE_SAVE:
        sre_vm_thompson_add_thread(ctx, l, pc + 1, sp);
        return;

    case SRE_OPCODE_ASSERT:
        switch (pc->v.assertion_type) {
        case SRE_REGEX_ASSERT_BIG_A:
            if (sp != ctx->buffer) {
                dd("\\A assertion failed: %d", (int) (sp - ctx->buffer));
                return;
            }

            sre_vm_thompson_add_thread(ctx, l, pc + 1, sp);
            return;

        case SRE_REGEX_ASSERT_CARET:
            if (sp != ctx->buffer && sp[-1] != '\n') {
                return;
            }

            sre_vm_thompson_add_thread(ctx, l, pc + 1, sp);
            return;

        case SRE_REGEX_ASSERT_SMALL_B:
        case SRE_REGEX_ASSERT_BIG_B:
            seen_word = (sp != ctx->buffer && sre_isword(sp[-1]));
            dd("pc=%d, setting seen word: %u %c",
               (int) (pc - ctx->program->start),
               (int) seen_word,
               (sp != ctx->buffer) ? sp[-1] : 0);
            break;

        default:
            /* postpone look-ahead assertions */

            break;
        }

        break;

    default:
        break;
    }

    t = &l->threads[l->count];
    t->pc = pc;
    t->seen_word = seen_word;

    l->count++;
}


<<<<<<< HEAD
sre_vm_thompson_thread_list_t *
sre_vm_thompson_thread_list_create(sre_pool_t *pool, sre_uint_t size)
{
    sre_vm_thompson_thread_list_t       *l;

    l = sre_palloc(pool, sizeof(sre_vm_thompson_thread_list_t)
=======
static sre_vm_thompson_thread_list_t *
sre_vm_thompson_create_thread_list(sre_pool_t *pool, sre_uint_t size)
{
    sre_vm_thompson_thread_list_t       *l;

    l = sre_pnalloc(pool, sizeof(sre_vm_thompson_thread_list_t)
>>>>>>> ee42c2a7
                    + (size - 1) * sizeof(sre_vm_thompson_thread_t));
    if (l == NULL) {
        return NULL;
    }

    l->count = 0;

    return l;
}<|MERGE_RESOLUTION|>--- conflicted
+++ resolved
@@ -18,41 +18,8 @@
 #include <sregex/sre_vm_bytecode.h>
 
 
-<<<<<<< HEAD
 static void sre_vm_thompson_add_thread(sre_vm_thompson_ctx_t *ctx,
     sre_vm_thompson_thread_list_t *l, sre_instruction_t *pc, sre_char *sp);
-=======
-typedef struct {
-    sre_instruction_t       *pc;
-    unsigned                 seen_word; /* :1 */
-} sre_vm_thompson_thread_t;
-
-
-typedef struct {
-    sre_uint_t                  count;
-    sre_vm_thompson_thread_t    threads[1];
-} sre_vm_thompson_thread_list_t;
-
-
-struct sre_vm_thompson_ctx_s {
-    sre_pool_t          *pool;
-    sre_program_t       *program;
-    unsigned             tag;
-    sre_char            *buffer;
-
-    sre_vm_thompson_thread_list_t       *current_threads;
-    sre_vm_thompson_thread_list_t       *next_threads;
-
-    unsigned             first_buf;     /* :1 */
-};
-
-
-static void sre_vm_thompson_add_thread(sre_vm_thompson_ctx_t *ctx,
-    sre_vm_thompson_thread_list_t *l, sre_instruction_t *pc, sre_char *sp);
-static sre_vm_thompson_thread_list_t *sre_vm_thompson_create_thread_list(
-    sre_pool_t *pool, sre_uint_t size);
-
->>>>>>> ee42c2a7
 
 
 SRE_API sre_vm_thompson_ctx_t *
@@ -378,21 +345,12 @@
 }
 
 
-<<<<<<< HEAD
 sre_vm_thompson_thread_list_t *
-sre_vm_thompson_thread_list_create(sre_pool_t *pool, sre_uint_t size)
-{
-    sre_vm_thompson_thread_list_t       *l;
-
-    l = sre_palloc(pool, sizeof(sre_vm_thompson_thread_list_t)
-=======
-static sre_vm_thompson_thread_list_t *
 sre_vm_thompson_create_thread_list(sre_pool_t *pool, sre_uint_t size)
 {
     sre_vm_thompson_thread_list_t       *l;
 
     l = sre_pnalloc(pool, sizeof(sre_vm_thompson_thread_list_t)
->>>>>>> ee42c2a7
                     + (size - 1) * sizeof(sre_vm_thompson_thread_t));
     if (l == NULL) {
         return NULL;
